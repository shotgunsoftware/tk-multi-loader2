# Copyright (c) 2015 Shotgun Software Inc.
#
# CONFIDENTIAL AND PROPRIETARY
#
# This work is provided "AS IS" and subject to the Shotgun Pipeline Toolkit
# Source Code License included in this distribution package. See LICENSE.
# By accessing, using, copying or modifying this work you indicate your
# agreement to the Shotgun Pipeline Toolkit Source Code License. All rights
# not expressly granted therein are reserved by Shotgun Software Inc.

# Metadata defining the behavior and requirements for this app

# expected fields in the configuration file for this app
configuration:

    # UI customization
    menu_name:
        type: str
        default_value: "Load"
        description: Name to appear on the Shotgun menu.

    title_name:
        type: str
        default_value: "Loader"
        description: Name to appear on the title of the UI Dialog.


    # hooks
    actions_hook:
        type: hook
        default_value: "{self}/{engine_name}_actions.py"
        description: Hook which contains all methods for action management.

    filter_publishes_hook:
        type: hook
        default_value: "{self}/filter_publishes.py"
        description: Specify a hook that, if needed, can filter the raw list of publishes returned
                     from Shotgun for the current location.

    download_thumbnails:
        type: bool
        default_value: true
        description: Controls whether thumbnails should be downloaded from Shotgun or not. We
                     strongly recommend that thumbnails are downloaded since this greatly enhances
                     the user experience of the loader, however in some situations this may be
                     difficult due to bandwidth or infrastructural restrictions.

    action_mappings:
        type: dict
        description: Associates published file types with actions. The actions are all defined
                     inside the actions hook.
        default_value: {}
        default_value_tk-3dsmax:
            3dsmax Scene: [import, reference]
        default_value_tk-3dsmaxplus:
            3dsmax Scene: [import, reference]
        default_value_tk-houdini:
            Houdini Scene: [merge]
        default_value_tk-nuke:
            Rendered Image: [read_node]
            Nuke Script: [script_import]
        default_value_tk-maya:
            Maya Scene: [reference, import]
            Rendered Image: [texture_node]
            Photoshop Image: [texture_node]
            UDIM Image: [udim_texture_node]
        default_value_tk-motionbuilder:
            Motion Builder FBX: [import]
        default_value_tk-photoshop:
            Photoshop Image: [add_as_a_layer, open_file]
            Rendered Image: [add_as_a_layer, open_file]
        default_value_tk-mari:
            Alembic Cache: [geometry_import]

    entity_mappings:
        type: dict
        description: Associates entity types with actions. The actions are all defined
                     inside the actions hook.
        default_value: {}

    entities:
        default_value:
            - caption: Project
              type: Hierarchy
<<<<<<< HEAD
              root: "/Project/{context.project.id}"
=======
              root: "{context.project}"
>>>>>>> c4305ced
              publish_filters: []

            - caption: My Tasks
              type: Query
              entity_type: Task
              publish_filters: []
              filters:
              - [task_assignees, is, "{context.user}"]
              - ["project", "is", "{context.project}"]
              hierarchy: [entity, content]

        type: list
        description: "This setting defines the different tabs that will show up on the left hand side.
                      Each tab represents a Shotgun query, grouped by some shotgun fields to form a tree. 
                      This setting is a list of dictionaries. Each dictionary in the list defines one tab.
                      Dictionaries with their *type* key set to 'Hierarchy' should have they following keys:
                      *caption* specifies the name of the tab, *root* specifies the path to the root
                      of the project hierarchy to display.
                      Dictionaries with their *type* key set to 'Query' should have they following keys:
                      *caption* specifies the name of the tab, *entity_type* specifies the shotgun entity
                      type to display. *filters* is a list of standard API Shotgun filters.
                      *hierarchy* is a list of shotgun fields, defining the grouping of the tree.
                      Optionally, you can specify a *publish_filters* key, containing shotgun API filters to
                      apply to the publishes listing as it is being loaded in the main view." 
        allows_empty: False
        values:
            type: dict

    publish_filters:
        type: list
        description: "List of additional shotgun filters to apply to the publish listings.  These
                      will be applied before any other filtering takes place and would allow you to
                      for example hide things with a certain status."
        values:
            type: shotgun_filter
        allows_empty: True
        default_value: []


# this app works in all engines - it does not contain
# any host application specific commands
supported_engines:

# the Shotgun fields that this app needs in order to operate correctly
requires_shotgun_fields:

# More verbose description of this item
display_name: "Loader"
description: "Locate published files and reference them into your scene."

# Required minimum versions for this item to run
requires_shotgun_version:
requires_core_version: "v0.18.45"
requires_engine_version:

# the frameworks required to run this app
frameworks:
    - {"name": "tk-framework-shotgunutils", "version": "v5.x.x", "minimum_version": "v5.2.0"}
    - {"name": "tk-framework-qtwidgets", "version": "v2.x.x"}<|MERGE_RESOLUTION|>--- conflicted
+++ resolved
@@ -82,11 +82,7 @@
         default_value:
             - caption: Project
               type: Hierarchy
-<<<<<<< HEAD
-              root: "/Project/{context.project.id}"
-=======
               root: "{context.project}"
->>>>>>> c4305ced
               publish_filters: []
 
             - caption: My Tasks
