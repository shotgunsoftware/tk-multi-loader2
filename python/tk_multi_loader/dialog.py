# Copyright (c) 2015 Shotgun Software Inc.
#
# CONFIDENTIAL AND PROPRIETARY
#
# This work is provided "AS IS" and subject to the Shotgun Pipeline Toolkit
# Source Code License included in this distribution package. See LICENSE.
# By accessing, using, copying or modifying this work you indicate your
# agreement to the Shotgun Pipeline Toolkit Source Code License. All rights
# not expressly granted therein are reserved by Shotgun Software Inc.


import sgtk
from sgtk import TankError
from sgtk.platform.qt import QtCore, QtGui

from .model_entity import SgEntityModel
from .model_latestpublish import SgLatestPublishModel
from .model_publishtype import SgPublishTypeModel
from .model_status import SgStatusModel
from .proxymodel_latestpublish import SgLatestPublishProxyModel
from .proxymodel_entity import SgEntityProxyModel
from .delegate_publish_thumb import SgPublishThumbDelegate
from .delegate_publish_list import SgPublishListDelegate
from .model_publishhistory import SgPublishHistoryModel
from .delegate_publish_history import SgPublishHistoryDelegate
from .search_widget import SearchWidget

from . import constants

from .ui.dialog import Ui_Dialog

# import frameworks
shotgun_model = sgtk.platform.import_framework("tk-framework-shotgunutils", "shotgun_model")
settings = sgtk.platform.import_framework("tk-framework-shotgunutils", "settings")
help_screen = sgtk.platform.import_framework("tk-framework-qtwidgets", "help_screen")
overlay_widget = sgtk.platform.import_framework("tk-framework-qtwidgets", "overlay_widget")
shotgun_search_widget = sgtk.platform.import_framework("tk-framework-qtwidgets", "shotgun_search_widget")
task_manager = sgtk.platform.import_framework("tk-framework-shotgunutils", "task_manager")
shotgun_globals = sgtk.platform.import_framework("tk-framework-shotgunutils", "shotgun_globals")

ShotgunModelOverlayWidget = overlay_widget.ShotgunModelOverlayWidget

class AppDialog(QtGui.QWidget):
    """
    Main dialog window for the App
    """

    # enum to control the mode of the main view
    (MAIN_VIEW_LIST, MAIN_VIEW_THUMB) = range(2)

    # signal emitted whenever the selected publish changes
    # in either the main view or the details history view
    selection_changed = QtCore.Signal()

    def __init__(self, action_manager, parent=None):
        """
        Constructor
        
        :param action_manager:  The action manager to use - if not specified
                                then the default will be used instead
        :param parent:          The parent QWidget for this control
        """
        QtGui.QWidget.__init__(self, parent)
        self._action_manager = action_manager

        # create a settings manager where we can pull and push prefs later
        # prefs in this manager are shared
        self._settings_manager = settings.UserSettings(sgtk.platform.current_bundle())

        # create a background task manager
        self._task_manager = task_manager.BackgroundTaskManager(self, 
                                                                start_processing=True, 
                                                                max_threads=2)

        shotgun_globals.register_bg_task_manager(self._task_manager)

        # set up the UI
        self.ui = Ui_Dialog()
        self.ui.setupUi(self)
        
        #################################################
        # maintain a list where we keep a reference to
        # all the dynamic UI we create. This is to make
        # the GC happy.
        self._dynamic_widgets = []

        # maintain a special flag so that we can switch profile
        # tabs without triggering events
        self._disable_tab_event_handler = False

        #################################################
        # hook a helper model tracking status codes so we
        # can use those in the UI
        self._status_model = SgStatusModel(self, self._task_manager)

        #################################################
        # details pane
        self._details_pane_visible = False

        self._details_action_menu = QtGui.QMenu()
        self.ui.detail_actions_btn.setMenu(self._details_action_menu)

        self.ui.info.clicked.connect(self._toggle_details_pane)

        self.ui.thumbnail_mode.clicked.connect(self._on_thumbnail_mode_clicked)
        self.ui.list_mode.clicked.connect(self._on_list_mode_clicked)

        self._publish_history_model = SgPublishHistoryModel(self, self._task_manager)

        self._publish_history_model_overlay = ShotgunModelOverlayWidget(self._publish_history_model,
                                                                        self.ui.history_view)

        self._publish_history_proxy = QtGui.QSortFilterProxyModel(self)
        self._publish_history_proxy.setSourceModel(self._publish_history_model)

        # now use the proxy model to sort the data to ensure
        # higher version numbers appear earlier in the list
        # the history model is set up so that the default display
        # role contains the version number field in shotgun.
        # This field is what the proxy model sorts by default
        # We set the dynamic filter to true, meaning QT will keep
        # continously sorting. And then tell it to use column 0
        # (we only have one column in our models) and descending order.
        self._publish_history_proxy.setDynamicSortFilter(True)
        self._publish_history_proxy.sort(0, QtCore.Qt.DescendingOrder)

        self.ui.history_view.setModel(self._publish_history_proxy)
        self._history_delegate = SgPublishHistoryDelegate(self.ui.history_view, self._status_model, self._action_manager)
        self.ui.history_view.setItemDelegate(self._history_delegate)

        # event handler for when the selection in the history view is changing
        # note! Because of some GC issues (maya 2012 Pyside), need to first establish
        # a direct reference to the selection model before we can set up any signal/slots
        # against it
        self._history_view_selection_model = self.ui.history_view.selectionModel()
        self._history_view_selection_model.selectionChanged.connect(self._on_history_selection)

        self._multiple_publishes_pixmap = QtGui.QPixmap(":/res/multiple_publishes_512x400.png")
        self._no_selection_pixmap = QtGui.QPixmap(":/res/no_item_selected_512x400.png")
        self._no_pubs_found_icon = QtGui.QPixmap(":/res/no_publishes_found.png")

        self.ui.detail_playback_btn.clicked.connect(self._on_detail_version_playback)
        self._current_version_detail_playback_url = None

        # set up right click menu for the main publish view
        self._refresh_history_action = QtGui.QAction("Refresh", self.ui.history_view)
        self._refresh_history_action.triggered.connect(self._publish_history_model.async_refresh)
        self.ui.history_view.addAction(self._refresh_history_action)
        self.ui.history_view.setContextMenuPolicy(QtCore.Qt.ActionsContextMenu)
        
        # if an item in the list is double clicked the default action is run
        self.ui.history_view.doubleClicked.connect(self._on_history_double_clicked)

        #################################################
        # load and initialize cached publish type model
        self._publish_type_model = SgPublishTypeModel(self,
                                                      self._action_manager,
                                                      self._settings_manager,
                                                      self._task_manager)
        self.ui.publish_type_list.setModel(self._publish_type_model)
        
        self._publish_type_overlay = ShotgunModelOverlayWidget(self._publish_type_model, 
                                                               self.ui.publish_type_list)

        #################################################
        # setup publish model
        self._publish_model = SgLatestPublishModel(self, 
                                                   self._publish_type_model,
                                                   self._task_manager)

        self._publish_main_overlay = ShotgunModelOverlayWidget(self._publish_model, 
                                                               self.ui.publish_view)

        # set up a proxy model to cull results based on type selection
        self._publish_proxy_model = SgLatestPublishProxyModel(self)
        self._publish_proxy_model.setSourceModel(self._publish_model)

        # whenever the number of columns change in the proxy model
        # check if we should display the "sorry, no publishes found" overlay
        self._publish_model.cache_loaded.connect(self._on_publish_content_change)
        self._publish_model.data_refreshed.connect(self._on_publish_content_change)
        self._publish_proxy_model.filter_changed.connect(self._on_publish_content_change)


        # hook up view -> proxy model -> model
        self.ui.publish_view.setModel(self._publish_proxy_model)

        # set up custom delegates to use when drawing the main area
        self._publish_thumb_delegate = SgPublishThumbDelegate(self.ui.publish_view, self._action_manager)

        self._publish_list_delegate = SgPublishListDelegate(self.ui.publish_view, self._action_manager)
        
        # recall which the most recently mode used was and set that
        main_view_mode = self._settings_manager.retrieve("main_view_mode", self.MAIN_VIEW_THUMB)
        self._set_main_view_mode(main_view_mode)

        # whenever the type list is checked, update the publish filters
        self._publish_type_model.itemChanged.connect(self._apply_type_filters_on_publishes)

        # if an item in the table is double clicked the default action is run
        self.ui.publish_view.doubleClicked.connect(self._on_publish_double_clicked)

        # event handler for when the selection in the publish view is changing
        # note! Because of some GC issues (maya 2012 Pyside), need to first establish
        # a direct reference to the selection model before we can set up any signal/slots
        # against it
        self.ui.publish_view.setSelectionMode(QtGui.QAbstractItemView.ExtendedSelection)
        self._publish_view_selection_model = self.ui.publish_view.selectionModel()
        self._publish_view_selection_model.selectionChanged.connect(self._on_publish_selection)

        # set up right click menu for the main publish view
        self._refresh_action = QtGui.QAction("Refresh", self.ui.publish_view)
        self._refresh_action.triggered.connect(self._publish_model.async_refresh)
        self.ui.publish_view.setContextMenuPolicy(QtCore.Qt.CustomContextMenu)
        self.ui.publish_view.customContextMenuRequested.connect(self._show_publish_actions)

        #################################################
        # popdown publish filter widget for the main view
        # note:
        # we parent the widget to a frame that flows around the 
        # main publish area - this is in order to avoid a scenario
        # where the overlay that sometimes pops up on top of the 
        # publish area and the search widget would be competing
        # for the same z-index. The result in some of these cases 
        # is that the search widget is hidden under the "publishes
        # not found" overlay. By having it parented to the frame 
        # instead, it will always be above the overlay.
        self._search_widget = SearchWidget(self.ui.publish_frame)
        # hook it up with the search button the main toolbar
        self.ui.search_publishes.clicked.connect(self._on_publish_filter_clicked)
        # hook it up so that it signals the publish proxy model whenever the filter changes
        self._search_widget.filter_changed.connect(self._publish_proxy_model.set_search_query)

        #################################################
        # checkboxes, buttons etc
        self.ui.show_sub_items.toggled.connect(self._on_show_subitems_toggled)

        self.ui.check_all.clicked.connect(self._publish_type_model.select_all)
        self.ui.check_none.clicked.connect(self._publish_type_model.select_none)

        #################################################
        # thumb scaling
        scale_val = self._settings_manager.retrieve("thumb_size_scale", 140)
        # position both slider and view
        self.ui.thumb_scale.setValue(scale_val)
        self.ui.publish_view.setIconSize(QtCore.QSize(scale_val, scale_val))
        # and track subsequent changes
        self.ui.thumb_scale.valueChanged.connect(self._on_thumb_size_slider_change)

        #################################################
        # setup history

        self._history = []
        self._history_index = 0
        # state flag used by history tracker to indicate that the
        # current navigation operation is happen as a part of a
        # back/forward operation and not part of a user's click
        self._history_navigation_mode = False
        self.ui.navigation_home.clicked.connect(self._on_home_clicked)
        self.ui.navigation_prev.clicked.connect(self._on_back_clicked)
        self.ui.navigation_next.clicked.connect(self._on_forward_clicked)

        #################################################
        # set up cog button actions
        self._help_action = QtGui.QAction("Show Help Screen", self)
        self._help_action.triggered.connect(self.show_help_popup)
        self.ui.cog_button.addAction(self._help_action)

        self._doc_action = QtGui.QAction("View Documentation", self)
        self._doc_action.triggered.connect(self._on_doc_action)
        self.ui.cog_button.addAction(self._doc_action)

        self._reload_action = QtGui.QAction("Reload", self)
        self._reload_action.triggered.connect(self._on_reload_action)
        self.ui.cog_button.addAction(self._reload_action)

        #################################################
        # set up preset tabs and load and init tree views
        self._entity_presets = {}
        self._current_entity_preset = None

        self._load_entity_presets()

        # load visibility state for details pane
        show_details = self._settings_manager.retrieve("show_details", False)
        self._set_details_pane_visiblity(show_details)

        # trigger an initial evaluation of filter proxy model
        self._apply_type_filters_on_publishes()

    def _show_publish_actions(self, pos):
        """
        Shows the actions for the current publish selection.

        :param pos: Local coordinates inside the viewport when the context menu was requested.
        """

        # Build a menu with all the actions.
        menu = QtGui.QMenu(self)
        actions = self._action_manager.get_actions_for_publishes(
            self.selected_publishes, self._action_manager.UI_AREA_MAIN
        )
        menu.addActions(actions)

        # Qt is our friend here. If there are no actions available, the separator won't be added, yay!
        menu.addSeparator()
        menu.addAction(self._refresh_action)

        # Wait for the user to pick something.
        menu.exec_(self.ui.publish_view.mapToGlobal(pos))

    @property
    def selected_publishes(self):
        """
        Get the selected sg_publish details
        """
        # check to see if something is selected in the details history view:
        selection_model = self.ui.history_view.selectionModel()
        if selection_model.hasSelection():
            # only handle single selection atm
            proxy_index = selection_model.selection().indexes()[0]

            # the incoming model index is an index into our proxy model
            # before continuing, translate it to an index into the
            # underlying model
            source_index = proxy_index.model().mapToSource(proxy_index)

            # now we have arrived at our model derived from StandardItemModel
            # so let's retrieve the standarditem object associated with the index
            item = source_index.model().itemFromIndex(source_index)
        
            sg_data = item.get_sg_data()
            if sg_data:
                return [sg_data]

        sg_data_list = []

        # nothing selected in the details view so check to see if something is selected 
        # in the main publish view:
        selection_model = self.ui.publish_view.selectionModel()
        if selection_model.hasSelection():

            for proxy_index in selection_model.selection().indexes():

                # the incoming model index is an index into our proxy model
                # before continuing, translate it to an index into the
                # underlying model
                source_index = proxy_index.model().mapToSource(proxy_index)

                # now we have arrived at our model derived from StandardItemModel
                # so let's retrieve the standarditem object associated with the index
                item = source_index.model().itemFromIndex(source_index)

                sg_data = item.get_sg_data()

                sg_data = item.get_sg_data()
                if sg_data and not item.data(SgLatestPublishModel.IS_FOLDER_ROLE):
                    sg_data_list.append(sg_data)

        return sg_data_list



    def closeEvent(self, event):
        """
        Executed when the main dialog is closed.
        All worker threads and other things which need a proper shutdown
        need to be called here.
        """        
        # display exit splash screen
        splash_pix = QtGui.QPixmap(":/res/exit_splash.png")
        splash = QtGui.QSplashScreen(splash_pix, QtCore.Qt.WindowStaysOnTopHint)
        splash.setMask(splash_pix.mask())
        splash.show()
        QtCore.QCoreApplication.processEvents()

        try:
            # clear the selection in the main views. 
            # this is to avoid re-triggering selection
            # as items are being removed in the models
            #
            # note that we pull out a fresh handle to the selection model
            # as these objects sometimes are deleted internally in the view
            # and therefore persisting python handles may not be valid 
            self.ui.history_view.selectionModel().clear()
            self.ui.publish_view.selectionModel().clear()        
            
            # disconnect some signals so we don't go all crazy when
            # the cascading model deletes begin as part of the destroy calls
            for p in self._entity_presets:
                self._entity_presets[p].view.selectionModel().selectionChanged.disconnect(self._on_treeview_item_selected)

            # gracefully close all connections
            shotgun_globals.unregister_bg_task_manager(self._task_manager)
            self._task_manager.shut_down()

        except:
            app = sgtk.platform.current_bundle()
            app.log_exception("Error running Loader App closeEvent()")

        # close splash
        splash.close()

        # okay to close dialog
        event.accept()

    def is_first_launch(self):
        """
        Returns true if this is the first time UI is being launched
        """
        ui_launched = self._settings_manager.retrieve("ui_launched", False, self._settings_manager.SCOPE_ENGINE)
        if ui_launched == False:
            # store in settings that we now have launched
            self._settings_manager.store("ui_launched", True, self._settings_manager.SCOPE_ENGINE)

        return not(ui_launched)

    ########################################################################################
    # info bar related

    def _on_history_selection(self, selected, deselected):
        """
        Called when the selection changes in the history view in the details panel
        
        :param selected:    Items that have been selected
        :param deselected:  Items that have been deselected
        """
        # emit the selection_changed signal
        self.selection_changed.emit()

    def _on_history_double_clicked(self, model_index):
        """
        When someone double clicks on a publish in the history view, run the 
        default action
        
        :param model_index:    The model index of the item that was double clicked
        """
        # the incoming model index is an index into our proxy model
        # before continuing, translate it to an index into the
        # underlying model
        proxy_model = model_index.model()
        source_index = proxy_model.mapToSource(model_index)

        # now we have arrived at our model derived from StandardItemModel
        # so let's retrieve the standarditem object associated with the index
        item = source_index.model().itemFromIndex(source_index)

        # Run default action.
        sg_item = shotgun_model.get_sg_data(model_index)
        default_action = self._action_manager.get_default_action_for_publish(sg_item, 
                                                                             self._action_manager.UI_AREA_HISTORY)
        if default_action:
            default_action.trigger()

    def _on_publish_filter_clicked(self):
        """
        Executed when someone clicks the filter button in the main UI
        """        
        if self.ui.search_publishes.isChecked():
            self.ui.search_publishes.setIcon(QtGui.QIcon(QtGui.QPixmap(":/res/search_active.png")))
            self._search_widget.enable()
        else:
            self.ui.search_publishes.setIcon(QtGui.QIcon(QtGui.QPixmap(":/res/search.png")))
            self._search_widget.disable()

    def _on_thumbnail_mode_clicked(self):
        """
        Executed when someone clicks the thumbnail mode button
        """
        self._set_main_view_mode(self.MAIN_VIEW_THUMB)
        
    def _on_list_mode_clicked(self):
        """
        Executed when someone clicks the list mode button
        """
        self._set_main_view_mode(self.MAIN_VIEW_LIST)

    def _set_main_view_mode(self, mode):
        """
        Sets up the view mode for the main view.
        
        :param mode: either MAIN_VIEW_LIST or MAIN_VIEW_THUMB
        """
        if mode == self.MAIN_VIEW_LIST:
            self.ui.list_mode.setIcon(QtGui.QIcon(QtGui.QPixmap(":/res/mode_switch_card_active.png")))
            self.ui.list_mode.setChecked(True)
            self.ui.thumbnail_mode.setIcon(QtGui.QIcon(QtGui.QPixmap(":/res/mode_switch_thumb.png")))
            self.ui.thumbnail_mode.setChecked(False)
            self.ui.publish_view.setViewMode(QtGui.QListView.ListMode)
            self.ui.publish_view.setItemDelegate(self._publish_list_delegate)
            self._show_thumb_scale(False)
        elif mode == self.MAIN_VIEW_THUMB:
            self.ui.list_mode.setIcon(QtGui.QIcon(QtGui.QPixmap(":/res/mode_switch_card.png")))
            self.ui.list_mode.setChecked(False)
            self.ui.thumbnail_mode.setIcon(QtGui.QIcon(QtGui.QPixmap(":/res/mode_switch_thumb_active.png")))
            self.ui.thumbnail_mode.setChecked(True)
            self.ui.publish_view.setViewMode(QtGui.QListView.IconMode)
            self.ui.publish_view.setItemDelegate(self._publish_thumb_delegate)
            self._show_thumb_scale(True)
        else:
            raise TankError("Undefined view mode!") 

        self.ui.publish_view.selectionModel().clear()
        self._settings_manager.store("main_view_mode", mode)

    def _show_thumb_scale(self, is_visible):
        """
        Shows or hides the scale widgets.

        :param bool is_visible: If True, scale slider will be shown.
        """
        self.ui.thumb_scale.setVisible(is_visible)
        self.ui.scale_label.setVisible(is_visible)

    def _toggle_details_pane(self):
        """
        Executed when someone clicks the show/hide details button
        """
        if self.ui.details.isVisible():
            self._set_details_pane_visiblity(False)
        else:
            self._set_details_pane_visiblity(True)

    def _set_details_pane_visiblity(self, visible):
        """
        Specifies if the details pane should be visible or not
        """
        # store our value in a setting
        self._settings_manager.store("show_details", visible)

        if visible == False:
            # hide details pane
            self._details_pane_visible = False
            self.ui.details.setVisible(False)
            self.ui.info.setText("Show Details")

        else:
            # show details pane
            self._details_pane_visible = True
            self.ui.details.setVisible(True)
            self.ui.info.setText("Hide Details")

            # if there is something selected, make sure the detail
            # section is focused on this
            selection_model = self.ui.publish_view.selectionModel()

            self._setup_details_panel(selection_model.selectedIndexes())

    def _setup_details_panel(self, items):
        """
        Sets up the details panel with info for a given item.
        """

        def __make_table_row(left, right):
            """
            Helper method to make a detail table row
            """
            return "<tr><td><b style='color:#2C93E2'>%s</b>&nbsp;</td><td>%s</td></tr>" % (left, right)

        def __set_publish_ui_visibility(is_publish):
            """
            Helper method to enable disable publish specific details UI
            """
            # disable version history stuff
            self.ui.version_history_label.setEnabled(is_publish)
            self.ui.history_view.setEnabled(is_publish)

            # hide actions and playback stuff
            self.ui.detail_actions_btn.setVisible(is_publish)
            self.ui.detail_playback_btn.setVisible(is_publish)

        def __clear_publish_history(pixmap):
            """
            Helper method that clears the history view on the right hand side.

            :param pixmap: image to set at the top of the history view.
            """
            self._publish_history_model.clear()
            self.ui.details_header.setText("")
            self.ui.details_image.setPixmap(pixmap)
            __set_publish_ui_visibility(False)

        # note - before the UI has been shown, querying isVisible on the actual
        # widget doesn't work here so use member variable to track state instead
        if not self._details_pane_visible:
            return

        if len(items) == 0:
            __clear_publish_history(self._no_selection_pixmap)
        elif len(items) > 1:
            __clear_publish_history(self._multiple_publishes_pixmap)
        else:

            model_index = items[0]
            # the incoming model index is an index into our proxy model
            # before continuing, translate it to an index into the
            # underlying model
            proxy_model = model_index.model()
            source_index = proxy_model.mapToSource(model_index)

            # now we have arrived at our model derived from StandardItemModel
            # so let's retrieve the standarditem object associated with the index
            item = source_index.model().itemFromIndex(source_index)

            # render out details
            thumb_pixmap = item.icon().pixmap(512)
            self.ui.details_image.setPixmap(thumb_pixmap)

            sg_data = item.get_sg_data()

            if sg_data is None:
                # an item which doesn't have any sg data directly associated
                # typically an item higher up the tree
                # just use the default text
                folder_name = __make_table_row("Name", item.text())
                self.ui.details_header.setText("<table>%s</table>" % folder_name )
                __set_publish_ui_visibility(False)

            elif item.data(SgLatestPublishModel.IS_FOLDER_ROLE):
                # folder with sg data - basically a leaf node in the entity tree

                status_code = sg_data.get("sg_status_list")
                if status_code is None:
                    status_name = "No Status"
                else:
                    status_name = self._status_model.get_long_name(status_code)

                status_color = self._status_model.get_color_str(status_code)
                if status_color:
                    status_name = "%s&nbsp;<span style='color: rgb(%s)'>&#9608;</span>" % (status_name, status_color)

                if sg_data.get("description"):
                    desc_str = sg_data.get("description")
                else:
                    desc_str = "No description entered."

                msg = ""
                msg += __make_table_row("Name", "%s %s" % (sg_data.get("type"), sg_data.get("code")))
                msg += __make_table_row("Status", status_name)
                msg += __make_table_row("Description", desc_str)
                self.ui.details_header.setText("<table>%s</table>" % msg)

                # blank out the version history
                __set_publish_ui_visibility(False)
                self._publish_history_model.clear()


            else:
                # this is a publish!
                __set_publish_ui_visibility(True)

                sg_item = item.get_sg_data()

                # sort out the actions button
                actions = self._action_manager.get_actions_for_publish(sg_item, self._action_manager.UI_AREA_DETAILS)
                if len(actions) == 0:
                    self.ui.detail_actions_btn.setVisible(False)
                else:
                    self.ui.detail_playback_btn.setVisible(True)
                    self._details_action_menu.clear()
                    for a in actions:
                        self._dynamic_widgets.append(a)
                        self._details_action_menu.addAction(a)

                # if there is an associated version, show the play button
                if sg_item.get("version"):
                    sg_url = sgtk.platform.current_bundle().shotgun.base_url
                    url = "%s/page/screening_room?entity_type=%s&entity_id=%d" % (sg_url,
                                                                                  sg_item["version"]["type"],
                                                                                  sg_item["version"]["id"])

                    self.ui.detail_playback_btn.setVisible(True)
                    self._current_version_detail_playback_url = url
                else:
                    self.ui.detail_playback_btn.setVisible(False)
                    self._current_version_detail_playback_url = None


                if sg_item.get("name") is None:
                    name_str = "No Name"
                else:
                    name_str = sg_item.get("name")

                type_str = shotgun_model.get_sanitized_data(item, SgLatestPublishModel.PUBLISH_TYPE_NAME_ROLE)

                msg = ""
                msg += __make_table_row("Name", name_str)
                msg += __make_table_row("Type", type_str)
                msg += __make_table_row("Version", "%03d" % sg_item.get("version_number"))

                if sg_item.get("entity"):
                    entity_str = "<b>%s</b> %s" % (sg_item.get("entity").get("type"),
                                                   sg_item.get("entity").get("name"))
                    msg += __make_table_row("Link", entity_str)

                # sort out the task label
                if sg_item.get("task"):

                    if sg_item.get("task.Task.content") is None:
                        task_name_str = "Unnamed"
                    else:
                        task_name_str = sg_item.get("task.Task.content")

                    if sg_item.get("task.Task.sg_status_list") is None:
                        task_status_str = "No Status"
                    else:
                        task_status_code = sg_item.get("task.Task.sg_status_list")
                        task_status_str = self._status_model.get_long_name(task_status_code)

                    msg += __make_table_row("Task", "%s (%s)" % (task_name_str, task_status_str) )

                # if there is a version associated, get the status for this
                if sg_item.get("version.Version.sg_status_list"):
                    task_status_code = sg_item.get("version.Version.sg_status_list")
                    task_status_str = self._status_model.get_long_name(task_status_code)
                    msg += __make_table_row("Review", task_status_str )


                self.ui.details_header.setText("<table>%s</table>" % msg)

                # tell details pane to load stuff
                sg_data = item.get_sg_data()
                self._publish_history_model.load_data(sg_data)

            self.ui.details_header.updateGeometry()


    def _on_detail_version_playback(self):
        """
        Callback when someone clicks the version playback button
        """
        # the code that sets up the version button also populates
        # a member variable which olds the current screening room url.
        if self._current_version_detail_playback_url:
            QtGui.QDesktopServices.openUrl(QtCore.QUrl(self._current_version_detail_playback_url))

    ########################################################################################
    # history related

    def _compute_history_button_visibility(self):
        """
        compute history button enabled/disabled state based on contents of history stack.
        """
        self.ui.navigation_next.setEnabled(True)
        self.ui.navigation_prev.setEnabled(True)
        if self._history_index == len(self._history):
            self.ui.navigation_next.setEnabled(False)
        if self._history_index == 1:
            self.ui.navigation_prev.setEnabled(False)

    def _add_history_record(self, preset_caption, std_item):
        """
        Adds a record to the history stack
        """
        # self._history_index is a one based index that points at the currently displayed
        # item. If it is not pointing at the last element, it means a user has stepped back
        # in that case, discard the history after the current item and add this new record
        # after the current item

        if not self._history_navigation_mode: # do not add to history when browsing the history :)
            # chop off history at the point we are currently
            self._history = self._history[:self._history_index]
            # append our current item to the chopped history
            self._history.append({"preset": preset_caption, "item": std_item})
            self._history_index += 1

        # now compute buttons
        self._compute_history_button_visibility()

    def _history_navigate_to_item(self, preset, item):
        """
        Focus in on an item in the tree view.
        """
        # tell rest of event handlers etc that this navigation
        # is part of a history click. This will ensure that no
        # *new* entries are added to the history log when we
        # are clicking back/next...
        self._history_navigation_mode = True
        try:
            self._select_item_in_entity_tree(preset, item)
        finally:
            self._history_navigation_mode = False

    def _on_home_clicked(self):
        """
        User clicks the home button.
        """
        # first, try to find the "home" item by looking at the current app context.
        found_preset = None
        found_hierarchy_preset = None
        found_item = None

        # get entity portion of context
        ctx = sgtk.platform.current_bundle().context

        if ctx.entity:
            # now step through the profiles and find a matching entity
            for preset_index, preset in self._entity_presets.iteritems():

                if isinstance(preset.model, SgHierarchyModel):
                    # Found a hierarchy model, we select it right away, since it contains the
                    # entire project, no need to scan for other tabs.
                    found_hierarchy_preset = preset_index
                    break
                else:
                    if preset.entity_type == ctx.entity["type"]:
                        # found an at least partially matching entity profile.
                        found_preset = preset_index

                        # now see if our context object also exists in the tree of this profile
                        model = preset.model
                        item = model.item_from_entity(ctx.entity["type"], ctx.entity["id"])

                        if item is not None:
                            # find an absolute match! Break the search.
                            found_item = item
                            break

        if found_hierarchy_preset:
            # We're about to programmatically set the tab and then the item, so inform
            # the tab switcher that this is a combo operation and shouldn't be tracked
            # by the history.
            self._select_tab(found_hierarchy_preset, track_in_history=False)
            # Kick off an async load of an entity, which in the context of the loader
            # is always meant to switch select that item.
            preset.model.async_item_from_entity(ctx.entity)
            return
        else:
            if found_preset is None:
                # no suitable item found. Use the first tab
                found_preset = self.ui.entity_preset_tabs.tabText(0)

            # select it in the left hand side tree view
            self._select_item_in_entity_tree(found_preset, found_item)

    def _on_back_clicked(self):
        """
        User clicks the back button
        """
        self._history_index += -1
        # get the data for this guy (note: index are one based)
        d = self._history[ self._history_index - 1]
        self._history_navigate_to_item(d["preset"], d["item"])
        self._compute_history_button_visibility()

    def _on_forward_clicked(self):
        """
        User clicks the forward button
        """
        self._history_index += 1
        # get the data for this guy (note: index are one based)
        d = self._history[ self._history_index - 1]
        self._history_navigate_to_item(d["preset"], d["item"])
        self._compute_history_button_visibility()

    ########################################################################################
    # filter view

    def _apply_type_filters_on_publishes(self):
        """
        Executed when the type listing changes
        """
        # go through and figure out which checkboxes are clicked and then
        # update the publish proxy model so that only items of that type
        # is displayed
        sg_type_ids = self._publish_type_model.get_selected_types()
        show_folders = self._publish_type_model.get_show_folders()
        self._publish_proxy_model.set_filter_by_type_ids(sg_type_ids, show_folders)


    ########################################################################################
    # publish view

    def _on_publish_content_change(self):
        """
        Triggered when the number of columns in the model is changing
        """
        # if no publish items are visible, display not found overlay
        num_pub_items = self._publish_proxy_model.rowCount()
        
        if num_pub_items == 0:
            # show 'nothing found' image
            self._publish_main_overlay.show_message_pixmap(self._no_pubs_found_icon)
        else:
            self._publish_main_overlay.hide()            
        
    def _on_show_subitems_toggled(self):
        """
        Triggered when the show sub items checkbox is clicked
        """

        # check if we should pop up that help screen
        if self.ui.show_sub_items.isChecked():
            subitems_shown = self._settings_manager.retrieve("subitems_shown",
                                                             False,
                                                             self._settings_manager.SCOPE_ENGINE)
            if subitems_shown == False:
                # store in settings that we now clicked the subitems at least once
                self._settings_manager.store("subitems_shown", True, self._settings_manager.SCOPE_ENGINE)
                # and display help
                app = sgtk.platform.current_bundle()
                help_pix = [ QtGui.QPixmap(":/res/subitems_help_1.png"),
                             QtGui.QPixmap(":/res/subitems_help_2.png"),
                             QtGui.QPixmap(":/res/subitems_help_3.png"),
                             QtGui.QPixmap(":/res/help_4.png") ]
                help_screen.show_help_screen(self.window(), app, help_pix)


        # tell publish UI to update itself
        item = self._get_selected_entity()
        self._load_publishes_for_entity_item(item)


    def _on_thumb_size_slider_change(self, value):
        """
        When scale slider is manipulated
        """
        self.ui.publish_view.setIconSize(QtCore.QSize(value, value))
        self._settings_manager.store("thumb_size_scale", value)

    def _on_publish_selection(self, selected, deselected):
        """
        Slot triggered when someone changes the selection in the main publish area
        """
        selected_indexes = self.ui.publish_view.selectionModel().selectedIndexes()

        if len(selected_indexes) == 0:
            self._setup_details_panel([])
        else:
            self._setup_details_panel(selected_indexes)

        # emit the selection changed signal:
        self.selection_changed.emit()

    def _on_publish_double_clicked(self, model_index):
        """
        When someone double clicks on a publish, run the default action
        """
        # the incoming model index is an index into our proxy model
        # before continuing, translate it to an index into the
        # underlying model
        proxy_model = model_index.model()
        source_index = proxy_model.mapToSource(model_index)

        # now we have arrived at our model derived from StandardItemModel
        # so let's retrieve the standarditem object associated with the index
        item = source_index.model().itemFromIndex(source_index)

        is_folder = item.data(SgLatestPublishModel.IS_FOLDER_ROLE)

        if is_folder:
            # get the corresponding tree view item
            tree_view_item = self._publish_model.get_associated_tree_view_item(item)

            # select it in the tree view
            self._select_item_in_entity_tree(self._current_entity_preset, tree_view_item)

        else:
            # Run default action.
            sg_item = shotgun_model.get_sg_data(model_index)
            default_action = self._action_manager.get_default_action_for_publish(sg_item, 
                                                                                 self._action_manager.UI_AREA_MAIN)
            if default_action:
                default_action.trigger()

    ########################################################################################
    # cog icon actions

    def show_help_popup(self):
        """
        Someone clicked the show help screen action
        """
        app = sgtk.platform.current_bundle()
        help_pix = [ QtGui.QPixmap(":/res/help_1.png"),
                     QtGui.QPixmap(":/res/help_2.png"),
                     QtGui.QPixmap(":/res/help_3.png"),
                     QtGui.QPixmap(":/res/help_4.png") ]
        help_screen.show_help_screen(self.window(), app, help_pix)

    def _on_doc_action(self):
        """
        Someone clicked the show docs action
        """
        app = sgtk.platform.current_bundle()
        app.log_debug("Opening documentation url %s..." % app.documentation_url)
        QtGui.QDesktopServices.openUrl(QtCore.QUrl(app.documentation_url))


    def _on_reload_action(self):
        """
        Hard reload all caches
        """
        self._status_model.hard_refresh()
        self._publish_history_model.hard_refresh()
        self._publish_type_model.hard_refresh()
        self._publish_model.hard_refresh()
        for p in self._entity_presets:
            self._entity_presets[p].model.hard_refresh()


    ########################################################################################
    # entity listing tree view and presets toolbar

    def _get_selected_entity(self):
        """
        Returns the item currently selected in the tree view, None
        if no selection has been made.
        """

        selected_item = None
        selection_model = self._entity_presets[self._current_entity_preset].view.selectionModel()
        if selection_model.hasSelection():

            current_idx = selection_model.selection().indexes()[0]

            model = current_idx.model()

            if not isinstance(model, SgEntityModel):
                # proxy model!
                current_idx = model.mapToSource(current_idx)

            # now we have arrived at our model derived from StandardItemModel
            # so let's retrieve the standarditem object associated with the index
            selected_item = current_idx.model().itemFromIndex(current_idx)

        return selected_item

    def _select_tab(self, tab_caption, track_in_history):
        """
        Programmatically selects a tab based on the requested caption.

        :param str tab_caption: Name of the tab to bring forward.
        :param track_in_history: If ``True``, the tab switch will be registered in the
            history.
        """
        if tab_caption != self._current_entity_preset:
            for idx in range(self.ui.entity_preset_tabs.count()):
                tab_name = self.ui.entity_preset_tabs.tabText(idx)
                if tab_name == tab_caption:
                    # found the new tab index we should set! now switch tabs.
                    #
                    # first switch the tab widget around but without triggering event
                    # code (this would mean an infinite loop!)
                    self._disable_tab_event_handler = True
                    try:
                        self.ui.entity_preset_tabs.setCurrentIndex(idx)
                    finally:
                        self._disable_tab_event_handler = False
                    # now run the logic for the switching
                    self._switch_profile_tab(idx, track_in_history)

    def _select_item_in_entity_tree(self, tab_caption, item):
        """
        Select an item in the entity tree, ensure the tab
        which holds it is selected and scroll to make it visible.

        Item can be None - in this case, nothing is selected.
        """
        # this method is called when someone clicks the home button,
        # clicks the back/forward history buttons or double clicks on
        # a folder in the thumbnail UI.

        # there are three basic cases here:
        # 1) we are already on the right tab but need to switch item
        # 2) we are on the wrong tab and need to switch tabs and then switch item
        # 3) we are on the wrong tab and need to switch but there is no item to select

        # Phase 1 - first check if we need to switch tabs
        self._select_tab(tab_caption, item is None)

        # Phase 2 - Now select and zoom onto the item
        view = self._entity_presets[self._current_entity_preset].view
        selection_model = view.selectionModel()

        if item:
            # ensure that the tree view is expanded and that the item we are about
            # to selected is in vertically centered in the widget

            # get the currently selected item in our tab
            selected_item = self._get_selected_entity()

            if selected_item and selected_item.index() == item.index():
                # the item is already selected!
                # because there is no easy way to "kick" the selection
                # model in QT, explicitly call the callback
                # which is normally being called when an item in the
                # treeview gets selected.
                self._on_treeview_item_selected()

            else:
                # we are about to select a new item in the tree view!
                # when we pass selection indices into the view, must first convert them
                # from deep model index into proxy model index style indicies
                proxy_index = view.model().mapFromSource(item.index())
                # and now perform view operations
                view.scrollTo(proxy_index, QtGui.QAbstractItemView.PositionAtCenter)
                selection_model.select(proxy_index, QtGui.QItemSelectionModel.ClearAndSelect)
                selection_model.setCurrentIndex(proxy_index, QtGui.QItemSelectionModel.ClearAndSelect)



        else:
            # clear selection to match no items
            selection_model.clear()

        # note: the on-select event handler will take over at this point and register
        # history, handle click logic etc.


    def _load_entity_presets(self):
        """
        Loads the entity presets from the configuration and sets up buttons and models
        based on the config.
        """
        app = sgtk.platform.current_bundle()
        entities = app.get_setting("entities")

<<<<<<< HEAD
        for setting_dict in app.get_setting("entities"):

            # Validate that the setting dictionary contains all items needed.
            # Here is an example of Hierarchy setting dictionary:
            #     {'caption': 'Project',
            #      'type':    'Hierarchy',
            #      'root':    '{context.project}'
            # Here is an example of Query setting dictionary:
            #     {'caption':     'My Tasks',
            #      'type':        'Query',
            #      'entity_type': 'Task',
            #      'hierarchy':   ['project', 'entity', 'content'],
            #      'filters':     [['task_assignees', 'is', '{context.user}'],
            #                      ['project.Project.sg_status', 'is', 'Active']]}

            key_error_msg = "Configuration error: 'entities' item %s is missing key '%s'!"
            value_error_msg = "Configuration error: 'entities' item %s key '%s' has an invalid value '%s'!"

            key = "caption"
            if key not in setting_dict:
                raise TankError(key_error_msg % (setting_dict, key))

            preset_name = setting_dict["caption"]

            key = "type"
            if key in setting_dict:
                value = setting_dict[key]
                if value not in ("Hierarchy", "Query"):
                    raise TankError(value_error_msg % (setting_dict, key, value))
                type_hierarchy = (value == "Hierarchy")
            else:
                # When the type is not given, default to "Query".
                type_hierarchy = False

            if type_hierarchy:

                key = "root"
                if key not in setting_dict:
                    raise TankError(key_error_msg % (setting_dict, key))
=======
        for e in entities:
>>>>>>> d48af702

            # validate that the settings dict contains all items needed.
            for k in ["caption", "entity_type", "hierarchy", "filters"]:
                if k not in e:
                    raise TankError("Configuration error: One or more items in %s "
                                    "are missing a '%s' key!" % (entities, k))

            # get optional publish_filter setting
            # note: actual value in the yaml settings can be None, 
            # that's why we cannot use e.get("publish_filters", []) 
            publish_filters = e.get("publish_filters")
            if publish_filters is None: 
                publish_filters = []

<<<<<<< HEAD
            # Create the model.
            if type_hierarchy:
                entity_root = self._get_entity_root(setting_dict["root"])
                (model, proxy_model) = self._setup_hierarchy_model(app, entity_root)
            else:
                (model, proxy_model) = self._setup_query_model(app, setting_dict)

            # Add a new tab and its layout to the main tab bar.
=======
            # set up a bunch of stuff

            # resolve any magic tokens in the filter
            resolved_filters = []
            for filter in e["filters"]:
                resolved_filter = []
                for field in filter:
                    if field == "{context.entity}":
                        field = app.context.entity
                    elif field == "{context.project}":
                        field = app.context.project
                    elif field == "{context.project.id}":
                        if app.context.project:
                            field = app.context.project.get("id")
                        else:
                            field = None
                    elif field == "{context.step}":
                        field = app.context.step
                    elif field == "{context.task}":
                        field = app.context.task
                    elif field == "{context.user}":
                        field = app.context.user
                    resolved_filter.append(field)
                resolved_filters.append(resolved_filter)
            e["filters"] = resolved_filters


            preset_name = e["caption"]
            sg_entity_type = e["entity_type"]

            # now set up a new tab
>>>>>>> d48af702
            tab = QtGui.QWidget()
            # add it to the main tab UI
            self.ui.entity_preset_tabs.addTab(tab, preset_name)
            # add a layout
            layout = QtGui.QVBoxLayout(tab)
            layout.setSpacing(0)
            layout.setContentsMargins(0, 0, 0, 0)

            # and add a treeview
            view = QtGui.QTreeView(tab)
            layout.addWidget(view)

            # a horiz layout to host search
            hlayout = QtGui.QHBoxLayout()
            layout.addLayout(hlayout)

            # add search textfield
            search = QtGui.QLineEdit(tab)
            search.setStyleSheet("QLineEdit{ border-width: 1px; "
                                        "background-image: url(:/res/search.png);"
                                        "background-repeat: no-repeat;"
                                        "background-position: center left;"
                                        "border-radius: 5px; "
                                        "padding-left:20px;"
                                        "margin:4px;"
                                        "height:22px;"
                                        "}")
            search.setToolTip("Use the <i>search</i> field to narrow down the items displayed in the tree above.")

            try:
                # this was introduced in qt 4.7, so try to use it if we can... :)
                search.setPlaceholderText("Search...")
            except:
                pass

            hlayout.addWidget(search)

            # and add a cancel search button, disabled by default
            clear_search = QtGui.QToolButton(tab)
            icon = QtGui.QIcon()
            icon.addPixmap(QtGui.QPixmap(":/res/clear_search.png"), QtGui.QIcon.Normal, QtGui.QIcon.Off)
            clear_search.setIcon(icon)
            clear_search.setAutoRaise(True)
            clear_search.clicked.connect( lambda editor=search: editor.setText("") )
            clear_search.setToolTip("Click to clear your current search.")
            hlayout.addWidget(clear_search)

            # set up data backend
            model = SgEntityModel(self, 
                                  sg_entity_type, 
                                  e["filters"], 
                                  e["hierarchy"],
                                  self._task_manager)
            
            overlay = ShotgunModelOverlayWidget(model, view)

            # set up right click menu
            action_ea = QtGui.QAction("Expand All Folders", view)
            action_ca = QtGui.QAction("Collapse All Folders", view)
            action_refresh = QtGui.QAction("Refresh", view)

            action_ea.triggered.connect(view.expandAll)
            action_ca.triggered.connect(view.collapseAll)
            action_refresh.triggered.connect(model.async_refresh)
            view.addAction(action_ea)
            view.addAction(action_ca)
            view.addAction(action_refresh)
            view.setContextMenuPolicy(QtCore.Qt.ActionsContextMenu)

            # make sure we keep a handle to all the new objects
            # otherwise the GC may not work
            self._dynamic_widgets.extend( [tab,
                                           layout,
                                           hlayout,
                                           search,
                                           clear_search,
                                           view,
                                           overlay,
                                           action_ea,
                                           action_ca,
                                           action_refresh] )

            # set up proxy model that we connect our search to
            proxy_model = SgEntityProxyModel(self)
            proxy_model.setSourceModel(model)
            search.textChanged.connect(lambda text, v=view, pm=proxy_model: self._on_search_text_changed(text, v, pm) )

            self._dynamic_widgets.extend([model, proxy_model])

            # configure the view
            view.setEditTriggers(QtGui.QAbstractItemView.NoEditTriggers)
            view.setProperty("showDropIndicator", False)
            view.setIconSize(QtCore.QSize(20, 20))
            view.setStyleSheet("QTreeView::item { padding: 6px;  }")
            view.setUniformRowHeights(True)
            view.setHeaderHidden(True)
            view.setModel(proxy_model)

<<<<<<< HEAD
            # Keep a handle to all the new Qt objects, otherwise the GC may not work.
            self._dynamic_widgets.extend([model, proxy_model, tab, layout, view])

            if not type_hierarchy:

                # FIXME: We should probably remove all of this block in favor of something like. Doesn't quite
                # work at the moment so I'm leaving it as a suggestion to a future reader.
                # search = SearchWidget(tab)
                # search.setToolTip("Use the <i>search</i> field to narrow down the items displayed in the tree above.")
                # search_layout.addWidget(search)
                # search.set_placeholder_text("Search...")
                # search.search_changed.connect(
                #     lambda text, v=view, pm=proxy_model: self._on_search_text_changed(text, v, pm)
                # )

                # Add a layout to host search.
                search_layout = QtGui.QHBoxLayout()
                layout.addLayout(search_layout)

                # Add the search text field.
                search = QtGui.QLineEdit(tab)
                search.setStyleSheet("QLineEdit{ border-width: 1px; "
                                                "background-image: url(:/res/search.png); "
                                                "background-repeat: no-repeat; "
                                                "background-position: center left; "
                                                "border-radius: 5px; "
                                                "padding-left:20px; "
                                                "margin:4px; "
                                                "height:22px; "
                                                "}")
                search.setToolTip("Use the <i>search</i> field to narrow down the items displayed in the tree above.")

                try:
                    # This was introduced in Qt 4.7, so try to use it if we can...
                    search.setPlaceholderText("Search...")
                except:
                    pass

                search_layout.addWidget(search)

                # Add a cancel search button, disabled by default.
                clear_search = QtGui.QToolButton(tab)
                icon = QtGui.QIcon()
                icon.addPixmap(QtGui.QPixmap(":/res/clear_search.png"), QtGui.QIcon.Normal, QtGui.QIcon.Off)
                clear_search.setIcon(icon)
                clear_search.setAutoRaise(True)
                clear_search.clicked.connect(lambda editor=search: editor.setText(""))
                clear_search.setToolTip("Click to clear your current search.")
                search_layout.addWidget(clear_search)

                # Drive the proxy model with the search text.
                search.textChanged.connect(lambda text, v=view, pm=proxy_model: self._on_search_text_changed(text, v, pm))

                # Keep a handle to all the new Qt objects, otherwise the GC may not work.
                self._dynamic_widgets.extend([search_layout, search, clear_search, icon])

            else:
                search = shotgun_search_widget.HierarchicalSearchWidget(tab)

                search.search_root = entity_root

                # When a selection is made, we are only interested into the paths to the node so we can refresh
                # the model and expand the item.
                search.node_activated.connect(
                    lambda entity_type, entity_id, name, path_label, incremental_paths, view=view, proxy_model=proxy_model: 
                        self._node_activated(incremental_paths, view, proxy_model)
                )
                # When getting back the model items that were loaded, we will need the view and proxy model
                # to expand the item.
                model.async_item_retrieval_completed.connect(
                    lambda item, view=view, proxy_model=proxy_model: self._async_item_retrieval_completed(
                        item, view, proxy_model
                    )
                )
                search.set_bg_task_manager(self._task_manager)
                layout.addWidget(search)

                self._dynamic_widgets.extend([search])

            # We need to handle tool tip display ourselves for action context menus.
            def action_hovered(action):
                tip = action.toolTip()
                if tip == action.text():
                    QtGui.QToolTip.hideText()
                else:
                    QtGui.QToolTip.showText(QtGui.QCursor.pos(), tip)

            # Set up a view right click menu.
            if type_hierarchy:

                action_ca = QtGui.QAction("Collapse All Folders", view)
                action_ca.hovered.connect(lambda: action_hovered(action_ca))
                action_ca.triggered.connect(view.collapseAll)
                view.addAction(action_ca)
                self._dynamic_widgets.append(action_ca)

                action_reset = QtGui.QAction("Reset", view)
                action_reset.setToolTip(
                    "<nobr>Reset the tree to its Shotgun hierarchy root collapsed state.</nobr><br><br>"
                    "Any existing data contained in the tree will be cleared, "
                    "affecting selection and other related states, and "
                    "available cached data will be immediately reloaded.<br><br>"
                    "The rest of the data will be lazy-loaded when navigating down the tree."
                )
                action_reset.hovered.connect(lambda: action_hovered(action_reset))
                action_reset.triggered.connect(model.reload_data)
                view.addAction(action_reset)
                self._dynamic_widgets.append(action_reset)

            else:

                action_ea = QtGui.QAction("Expand All Folders", view)
                action_ea.hovered.connect(lambda: action_hovered(action_ea))
                action_ea.triggered.connect(view.expandAll)
                view.addAction(action_ea)
                self._dynamic_widgets.append(action_ea)

                action_ca = QtGui.QAction("Collapse All Folders", view)
                action_ca.hovered.connect(lambda: action_hovered(action_ca))
                action_ca.triggered.connect(view.collapseAll)
                view.addAction(action_ca)
                self._dynamic_widgets.append(action_ca)

                action_refresh = QtGui.QAction("Refresh", view)
                action_refresh.setToolTip(
                    "<nobr>Refresh the tree data to ensure it is up to date with Shotgun.</nobr><br><br>"
                    "Since this action is done in the background, the tree update "
                    "will be applied whenever the data is returned from Shotgun.<br><br>"
                    "When data has been added, it will be added into the existing tree "
                    "without affecting selection and other related states.<br><br>"
                    "When data has been modified or deleted, a tree rebuild will be done, "
                    "affecting selection and other related states."
                )
                action_refresh.hovered.connect(lambda: action_hovered(action_refresh))
                action_refresh.triggered.connect(model.async_refresh)
                view.addAction(action_refresh)
                self._dynamic_widgets.append(action_refresh)

            view.setContextMenuPolicy(QtCore.Qt.ActionsContextMenu)

            # Set up an on-select callback.
            selection_model = view.selectionModel()
            self._dynamic_widgets.append(selection_model)

            selection_model.selectionChanged.connect(self._on_treeview_item_selected)

            overlay = ShotgunModelOverlayWidget(model, view)
            self._dynamic_widgets.append(overlay)

            # Store all these objects keyed by the caption.
            ep = EntityPreset(preset_name,
                              sg_entity_type,
                              model,
                              proxy_model,
=======
            # set up on-select callbacks - need to help pyside GC (maya 2012)
            # by first creating a direct handle to the selection model before
            # setting up signal / slots
            selection_model = view.selectionModel()
            self._dynamic_widgets.append(selection_model)
            selection_model.selectionChanged.connect(self._on_treeview_item_selected)

            # finally store all these objects keyed by the caption
            ep = EntityPreset(preset_name, 
                              sg_entity_type, 
                              model, 
                              proxy_model, 
>>>>>>> d48af702
                              view,
                              publish_filters)

            self._entity_presets[preset_name] = ep

        # hook up an event handler when someone clicks a tab
        self.ui.entity_preset_tabs.currentChanged.connect(self._on_entity_profile_tab_clicked)

        # finalize initialization by clicking the home button, but only once the
        # data has properly arrived in the model.
        self._on_home_clicked()

<<<<<<< HEAD
    def _get_entity_root(self, root):
        """
        Translates the string from the settings into an entity.

        :param str root: Can be '{context.project} or empty.

        :returns: Entity that will be used for the root.
        """

        app = sgtk.platform.current_bundle()

        # FIXME: API doesn't support non-project entities as the root yet.
        # if root == "{context.entity}":
        #     if app.context.entity:
        #         return app.context.entity
        #     else:
        #         app.log_warning(
        #             "There is no entity in the current context %s. "
        #             "Hierarchy will default to project." % app.context
        #         )
        #         root = "{context.project}"

        if root == "{context.project}":
            if app.context.project:
                return app.context.project
            else:
                app.log_warning(
                    "There is no project in the current context %s. "
                    "Hierarchy will default to site." % app.context
                )
                root = None

        if root is not None:
            app.log_warning(
                "Unknown root was specified: %s. "
                "Hierarchy will default to site." % root
            )

        return None

    def _setup_hierarchy_model(self, app, root):
        """
        Create the model and proxy model required by a hierarchy type configuration setting.

        :param app: :class:`Application`, :class:`Engine` or :class:`Framework` bundle instance
                    associated with the loader.
        :param root: The path to the root of the Shotgun hierarchy to display.
        :return: Created `(model, proxy model)`.
        """

        # Construct the hierarchy model and load a hierarchy that leads
        # to entities that are linked via the "PublishedFile.entity" field.
        model = SgHierarchyModel(self, root_entity=root, bg_task_manager=self._task_manager)

        # Create a proxy model.
        proxy_model = QtGui.QSortFilterProxyModel(self)
        proxy_model.setSourceModel(model)

        # Impose and keep the sorting order on the default display role text.
        proxy_model.sort(0)
        proxy_model.setDynamicSortFilter(True)

        # When clicking on a node, we fetch all the nodes under it so we can populate the
        # right hand-side. Make sure we are notified when the child come back so we can load
        # publishes for the current item.
        model.data_refreshed.connect(self._hierarchy_refreshed)

        return (model, proxy_model)

    def _hierarchy_refreshed(self):
        """
        Slot triggered when the hierarchy model has been refreshed. This allows to show all the
        folder items in the right-hand side for the current selection.
        """
        selected_item = self._get_selected_entity()

        # tell publish UI to update itself
        self._load_publishes_for_entity_item(selected_item)

    def _node_activated(self, incremental_paths, view, proxy_model):
        """
        Called when a user picks a result from the search widget.
        """
        source_model = proxy_model.sourceModel()
        # Asynchronously retrieve the nodes that lead to the item we picked.
        source_model.async_item_from_paths(incremental_paths)

    def _async_item_retrieval_completed(self, item, view, proxy_model):
        """
        Called when the last node from the deep load is loaded.
        """
        # Ask the view to set the current index.
        proxy_idx = proxy_model.mapFromSource(item.index())
        view.setCurrentIndex(proxy_idx)

    def _setup_query_model(self, app, setting_dict):
        """
        Create the model and proxy model required by a query type configuration setting.

        :param app: :class:`Application`, :class:`Engine` or :class:`Framework` bundle instance
                    associated with the loader.
        :param setting_dict: Configuration setting dictionary for a tab.
        :return: Created `(model, proxy model)`.
        """

        # Resolve any magic tokens in the filters.
        resolved_filters = []
        for filter in setting_dict["filters"]:
            resolved_filter = []
            for field in filter:
                if field == "{context.entity}":
                    field = app.context.entity
                elif field == "{context.project}":
                    field = app.context.project
                elif field == "{context.project.id}":
                    if app.context.project:
                        field = app.context.project.get("id")
                    else:
                        field = None
                elif field == "{context.step}":
                    field = app.context.step
                elif field == "{context.task}":
                    field = app.context.task
                elif field == "{context.user}":
                    field = app.context.user
                resolved_filter.append(field)
            resolved_filters.append(resolved_filter)
        setting_dict["filters"] = resolved_filters

        # Construct the query model.
        model = SgEntityModel(self,
                              setting_dict["entity_type"],
                              setting_dict["filters"],
                              setting_dict["hierarchy"],
                              self._task_manager)

        # Create a proxy model.
        proxy_model = SgEntityProxyModel(self)
        proxy_model.setSourceModel(model)

        return (model, proxy_model)

=======
>>>>>>> d48af702
    def _on_search_text_changed(self, pattern, tree_view, proxy_model):
        """
        Triggered when the text in a search editor changes.

        :param pattern: new contents of search box
        :param tree_view: associated tree view.
        :param proxy_model: associated proxy model
        """

        # tell proxy model to reevaulate itself given the new pattern.
        proxy_model.setFilterFixedString(pattern)

        # change UI decorations based on new pattern.
        # for performance, make sure filtering only kicks in
        # once we have typed a couple of characters
        if pattern and len(pattern) >= constants.TREE_SEARCH_TRIGGER_LENGTH:
            # indicate with a blue border that a search is active
            tree_view.setStyleSheet("""QTreeView { border-width: 3px;
                                                   border-style: solid;
                                                   border-color: #2C93E2; }
                                       QTreeView::item { padding: 6px; }
                                    """)
            # expand all nodes in the tree
            tree_view.expandAll()
        else:
            # revert to default style sheet
            tree_view.setStyleSheet("QTreeView::item { padding: 6px; }")


    def _on_entity_profile_tab_clicked(self):
        """
        Called when someone clicks one of the profile tabs
        """
        if not self._disable_tab_event_handler:
            curr_tab_index = self.ui.entity_preset_tabs.currentIndex()
            self._switch_profile_tab(curr_tab_index, track_in_history=True)

    def _switch_profile_tab(self, new_index, track_in_history):
        """
        Switches to use the specified profile tab.

        :param new_index: tab index to switch to
        :param track_in_history: Hint to this method that the actions should be tracked in the
            history.
        """
        # qt returns unicode/qstring here so force to str
        curr_tab_name = shotgun_model.sanitize_qt(self.ui.entity_preset_tabs.tabText(new_index))

        # and set up which our currently visible preset is
        self._current_entity_preset = curr_tab_name

        if self._history_navigation_mode == False:
            # when we are not navigating back and forth as part of
            # history navigation, ask the currently visible
            # view to (background async) refresh its data
            model = self._entity_presets[self._current_entity_preset].model
            model.async_refresh()

<<<<<<< HEAD
        if track_in_history:
            # figure out what is selected
            selected_item = self._get_selected_entity()
=======
        if combo_operation_mode == False:
            # this request is because a user clicked a tab
            # or because a
            # and not part of a history operation (or other)

            # programmatic selection means the operation is part of a
            # combo selection process, where a tab is first selection
            # and then an item. So in this case we should not
            # register history or trigger a refresh of the publish
            # model, since these operations will be handled by later
            # parts of the combo operation
>>>>>>> d48af702

            # update breadcrumbs
            self._populate_entity_breadcrumbs()

            # now figure out what is selected
            selected_item = self._get_selected_entity()

            # add history record
            self._add_history_record(self._current_entity_preset, selected_item)

            # tell details view to clear
            self._setup_details_panel([])

            # tell the publish view to change
            self._load_publishes_for_entity_item(selected_item)



    def _on_treeview_item_selected(self):
        """
        Slot triggered when someone changes the selection in a treeview.
        """
        # update breadcrumbs
        self._populate_entity_breadcrumbs()

        selected_item = self._get_selected_entity()

        # when an item in the treeview is selected, the child
        # nodes are displayed in the main view, so make sure
        # they are loaded.
        model = self._entity_presets[self._current_entity_preset].model
        if selected_item and model.canFetchMore(selected_item.index()):
            model.fetchMore(selected_item.index())

        # notify history
        self._add_history_record(self._current_entity_preset, selected_item)

        # tell details panel to clear itself
        self._setup_details_panel([])

        # tell publish UI to update itself
        self._load_publishes_for_entity_item(selected_item)


    def _load_publishes_for_entity_item(self, item):
        """
        Given an item from the treeview, or None if no item
        is selected, prepare the publish area UI.
        """

        # clear selection. If we don't clear the model at this point,
        # the selection model will attempt to pair up with the model is
        # data is being loaded in, resulting in many many events
        self.ui.publish_view.selectionModel().clear()

        # Determine the child folders.
        child_folders = []
        proxy_model = self._entity_presets[self._current_entity_preset].proxy_model

        if item is None:
            # nothing is selected, bring in all the top level
            # objects in the current tab
            num_children = proxy_model.rowCount()

            for x in range(num_children):
                # get the (proxy model) index for the child
                child_idx_proxy = proxy_model.index(x,0)
                # switch to shotgun model index
                child_idx = proxy_model.mapToSource(child_idx_proxy)
                # resolve the index into an actual standarditem object
                i = self._entity_presets[self._current_entity_preset].model.itemFromIndex(child_idx)
                child_folders.append(i)

        else:
            # we got a specific item to process!

            # now get the proxy model level item instead - this way we can take search into
            # account as we show the folder listings.
            root_model_idx = item.index()
            root_model_idx_proxy = proxy_model.mapFromSource(root_model_idx)
            num_children = proxy_model.rowCount(root_model_idx_proxy)

            # get all the folder children - these need to be displayed
            # by the model as folders

            for x in range(num_children):
                # get the (proxy model) index for the child
                child_idx_proxy = root_model_idx_proxy.child(x,0)
                # switch to shotgun model index
                child_idx = proxy_model.mapToSource(child_idx_proxy)
                # resolve the index into an actual standarditem object
                i = self._entity_presets[self._current_entity_preset].model.itemFromIndex(child_idx)
                child_folders.append(i)

        # is the show child folders checked?
        show_sub_items = self.ui.show_sub_items.isChecked()

        if show_sub_items:
            # indicate this with a special background color
            self.ui.publish_view.setStyleSheet("#publish_view { background-color: rgba(44, 147, 226, 20%); }")
            if len(child_folders) > 0:
                # delegates are rendered in a special way
                # if we are on a non-leaf node in the tree (e.g there are subfolders)
                self._publish_thumb_delegate.set_sub_items_mode(True)
                self._publish_list_delegate.set_sub_items_mode(True)
            else:
                # we are at leaf level and the subitems check box is checked
                # render the cells
                self._publish_thumb_delegate.set_sub_items_mode(False)
                self._publish_list_delegate.set_sub_items_mode(False)
        else:
            self.ui.publish_view.setStyleSheet("")
            self._publish_thumb_delegate.set_sub_items_mode(False)
            self._publish_list_delegate.set_sub_items_mode(False)

        # now finally load up the data in the publish model
        publish_filters = self._entity_presets[self._current_entity_preset].publish_filters
        self._publish_model.load_data(item, child_folders, show_sub_items, publish_filters)

    def _populate_entity_breadcrumbs(self):
        """
        Computes the current entity breadcrumbs
        """

        selected_item = self._get_selected_entity()

        crumbs = []

        if selected_item:

            # figure out the tree view selection,
            # walk up to root, list of items will be in bottom-up order...
            tmp_item = selected_item
            while tmp_item:

                # now figure out the associated value and type for this node
                # we base it both on the sg_data (None for all non-leaf nodes)
                # and on the associated data role
                sg_data = tmp_item.get_sg_data()
                field_data = shotgun_model.get_sanitized_data(tmp_item, SgEntityModel.SG_ASSOCIATED_FIELD_ROLE)
                # examples of data:
                # intermediate node: {'name': 'sg_asset_type', 'value': 'Character' }
                # intermediate node: {'name': 'sg_sequence',   'value': {'type': 'Sequence', 'id': 11, 'name': 'bunny_080'}}
                # leaf node:         {'name': 'code',          'value': 'mystuff'}

                field_value = field_data["value"]

                if sg_data:
                    # leaf node
                    name = str(field_value)
                    sg_type = sg_data.get("type")

                elif isinstance(field_value, dict) and "name" in field_value and "type" in field_value:
                    name = field_value["name"]
                    sg_type = field_value["type"]

                elif isinstance(field_value, list):
                    # this is a list of some sort. Loop over all elements and extrat a comma separated list.
                    formatted_values = []
                    if len(field_value) == 0:
                        # no items in list
                        formatted_values.append("No Value")
                    for v in field_value:
                        if isinstance(v, dict) and "name" in v and "type" in v:
                            # This is a link field
                            if v.get("name"):
                                formatted_values.append(v.get("name"))
                        else:
                            formatted_values.append(str(v))

                    name = ", ".join(formatted_values)
                    sg_type = None

                else:
                    # other value (e.g. intermediary non-entity link node like sg_asset_type)
                    name = str(field_value)
                    sg_type = None

                # now set up the crumbs
                if sg_type is None:
                    crumbs.append(name)

                else:
                    # lookup the display name for the entity type:
                    tk = sgtk.platform.current_bundle().sgtk
                    sg_type_display_name = sgtk.util.get_entity_type_display_name(tk, sg_type)
                    crumbs.append("<b>%s</b> %s" % (sg_type_display_name, name))
                tmp_item = tmp_item.parent()

        # lastly add the name of the tab
        crumbs.append("<b>%s</b>" % self._current_entity_preset)

        breadcrumbs = " <span style='color:#2C93E2'>&#9656;</span> ".join( crumbs[::-1] )

        self.ui.entity_breadcrumbs.setText("<big>%s</big>" % breadcrumbs)

################################################################################################
# Helper stuff

class EntityPreset(object):
    """
    Little struct that represents one of the tabs / presets in the
    Left hand side entity tree view
    """
    def __init__(self, name, entity_type, model, proxy_model, view, publish_filters):
        self.model = model
        self.proxy_model = proxy_model
        self.name = name
        self.view = view
        self.entity_type = entity_type
        self.publish_filters = publish_filters<|MERGE_RESOLUTION|>--- conflicted
+++ resolved
@@ -13,6 +13,7 @@
 from sgtk import TankError
 from sgtk.platform.qt import QtCore, QtGui
 
+from .model_hierarchy import SgHierarchyModel
 from .model_entity import SgEntityModel
 from .model_latestpublish import SgLatestPublishModel
 from .model_publishtype import SgPublishTypeModel
@@ -26,6 +27,7 @@
 from .search_widget import SearchWidget
 
 from . import constants
+from . import model_item_data
 
 from .ui.dialog import Ui_Dialog
 
@@ -77,7 +79,7 @@
         # set up the UI
         self.ui = Ui_Dialog()
         self.ui.setupUi(self)
-        
+
         #################################################
         # maintain a list where we keep a reference to
         # all the dynamic UI we create. This is to make
@@ -383,8 +385,8 @@
             # as these objects sometimes are deleted internally in the view
             # and therefore persisting python handles may not be valid 
             self.ui.history_view.selectionModel().clear()
-            self.ui.publish_view.selectionModel().clear()        
-            
+            self.ui.publish_view.selectionModel().clear()
+
             # disconnect some signals so we don't go all crazy when
             # the cascading model deletes begin as part of the destroy calls
             for p in self._entity_presets:
@@ -889,8 +891,10 @@
         Triggered when the show sub items checkbox is clicked
         """
 
-        # check if we should pop up that help screen
-        if self.ui.show_sub_items.isChecked():
+        # Check if we should pop up that help screen.
+        # The hierarchy model cannot handle "Show items in subfolders" mode.
+        if self.ui.show_sub_items.isChecked() and \
+           not isinstance(self._entity_presets[self._current_entity_preset].model, SgHierarchyModel):
             subitems_shown = self._settings_manager.retrieve("subitems_shown",
                                                              False,
                                                              self._settings_manager.SCOPE_ENGINE)
@@ -1015,7 +1019,7 @@
 
             model = current_idx.model()
 
-            if not isinstance(model, SgEntityModel):
+            if not isinstance(model, (SgHierarchyModel, SgEntityModel)):
                 # proxy model!
                 current_idx = model.mapToSource(current_idx)
 
@@ -1113,9 +1117,7 @@
         based on the config.
         """
         app = sgtk.platform.current_bundle()
-        entities = app.get_setting("entities")
-
-<<<<<<< HEAD
+
         for setting_dict in app.get_setting("entities"):
 
             # Validate that the setting dictionary contains all items needed.
@@ -1155,24 +1157,24 @@
                 key = "root"
                 if key not in setting_dict:
                     raise TankError(key_error_msg % (setting_dict, key))
-=======
-        for e in entities:
->>>>>>> d48af702
-
-            # validate that the settings dict contains all items needed.
-            for k in ["caption", "entity_type", "hierarchy", "filters"]:
-                if k not in e:
-                    raise TankError("Configuration error: One or more items in %s "
-                                    "are missing a '%s' key!" % (entities, k))
+
+                sg_entity_type = "Project"
+
+            else:
+
+                for key in ("entity_type", "hierarchy", "filters"):
+                    if key not in setting_dict:
+                        raise TankError(key_error_msg % (setting_dict, key))
+
+                sg_entity_type = setting_dict["entity_type"]
 
             # get optional publish_filter setting
             # note: actual value in the yaml settings can be None, 
-            # that's why we cannot use e.get("publish_filters", []) 
-            publish_filters = e.get("publish_filters")
+            # that's why we cannot use setting_dict.get("publish_filters", [])
+            publish_filters = setting_dict.get("publish_filters")
             if publish_filters is None: 
                 publish_filters = []
 
-<<<<<<< HEAD
             # Create the model.
             if type_hierarchy:
                 entity_root = self._get_entity_root(setting_dict["root"])
@@ -1181,138 +1183,25 @@
                 (model, proxy_model) = self._setup_query_model(app, setting_dict)
 
             # Add a new tab and its layout to the main tab bar.
-=======
-            # set up a bunch of stuff
-
-            # resolve any magic tokens in the filter
-            resolved_filters = []
-            for filter in e["filters"]:
-                resolved_filter = []
-                for field in filter:
-                    if field == "{context.entity}":
-                        field = app.context.entity
-                    elif field == "{context.project}":
-                        field = app.context.project
-                    elif field == "{context.project.id}":
-                        if app.context.project:
-                            field = app.context.project.get("id")
-                        else:
-                            field = None
-                    elif field == "{context.step}":
-                        field = app.context.step
-                    elif field == "{context.task}":
-                        field = app.context.task
-                    elif field == "{context.user}":
-                        field = app.context.user
-                    resolved_filter.append(field)
-                resolved_filters.append(resolved_filter)
-            e["filters"] = resolved_filters
-
-
-            preset_name = e["caption"]
-            sg_entity_type = e["entity_type"]
-
-            # now set up a new tab
->>>>>>> d48af702
             tab = QtGui.QWidget()
-            # add it to the main tab UI
-            self.ui.entity_preset_tabs.addTab(tab, preset_name)
-            # add a layout
             layout = QtGui.QVBoxLayout(tab)
             layout.setSpacing(0)
             layout.setContentsMargins(0, 0, 0, 0)
-
-            # and add a treeview
+            self.ui.entity_preset_tabs.addTab(tab, preset_name)
+
+            # Add a tree view in the tab layout.
             view = QtGui.QTreeView(tab)
             layout.addWidget(view)
 
-            # a horiz layout to host search
-            hlayout = QtGui.QHBoxLayout()
-            layout.addLayout(hlayout)
-
-            # add search textfield
-            search = QtGui.QLineEdit(tab)
-            search.setStyleSheet("QLineEdit{ border-width: 1px; "
-                                        "background-image: url(:/res/search.png);"
-                                        "background-repeat: no-repeat;"
-                                        "background-position: center left;"
-                                        "border-radius: 5px; "
-                                        "padding-left:20px;"
-                                        "margin:4px;"
-                                        "height:22px;"
-                                        "}")
-            search.setToolTip("Use the <i>search</i> field to narrow down the items displayed in the tree above.")
-
-            try:
-                # this was introduced in qt 4.7, so try to use it if we can... :)
-                search.setPlaceholderText("Search...")
-            except:
-                pass
-
-            hlayout.addWidget(search)
-
-            # and add a cancel search button, disabled by default
-            clear_search = QtGui.QToolButton(tab)
-            icon = QtGui.QIcon()
-            icon.addPixmap(QtGui.QPixmap(":/res/clear_search.png"), QtGui.QIcon.Normal, QtGui.QIcon.Off)
-            clear_search.setIcon(icon)
-            clear_search.setAutoRaise(True)
-            clear_search.clicked.connect( lambda editor=search: editor.setText("") )
-            clear_search.setToolTip("Click to clear your current search.")
-            hlayout.addWidget(clear_search)
-
-            # set up data backend
-            model = SgEntityModel(self, 
-                                  sg_entity_type, 
-                                  e["filters"], 
-                                  e["hierarchy"],
-                                  self._task_manager)
-            
-            overlay = ShotgunModelOverlayWidget(model, view)
-
-            # set up right click menu
-            action_ea = QtGui.QAction("Expand All Folders", view)
-            action_ca = QtGui.QAction("Collapse All Folders", view)
-            action_refresh = QtGui.QAction("Refresh", view)
-
-            action_ea.triggered.connect(view.expandAll)
-            action_ca.triggered.connect(view.collapseAll)
-            action_refresh.triggered.connect(model.async_refresh)
-            view.addAction(action_ea)
-            view.addAction(action_ca)
-            view.addAction(action_refresh)
-            view.setContextMenuPolicy(QtCore.Qt.ActionsContextMenu)
-
-            # make sure we keep a handle to all the new objects
-            # otherwise the GC may not work
-            self._dynamic_widgets.extend( [tab,
-                                           layout,
-                                           hlayout,
-                                           search,
-                                           clear_search,
-                                           view,
-                                           overlay,
-                                           action_ea,
-                                           action_ca,
-                                           action_refresh] )
-
-            # set up proxy model that we connect our search to
-            proxy_model = SgEntityProxyModel(self)
-            proxy_model.setSourceModel(model)
-            search.textChanged.connect(lambda text, v=view, pm=proxy_model: self._on_search_text_changed(text, v, pm) )
-
-            self._dynamic_widgets.extend([model, proxy_model])
-
-            # configure the view
+            # Configure the view.
             view.setEditTriggers(QtGui.QAbstractItemView.NoEditTriggers)
             view.setProperty("showDropIndicator", False)
             view.setIconSize(QtCore.QSize(20, 20))
-            view.setStyleSheet("QTreeView::item { padding: 6px;  }")
+            view.setStyleSheet("QTreeView::item { padding: 6px; }")
             view.setUniformRowHeights(True)
             view.setHeaderHidden(True)
             view.setModel(proxy_model)
 
-<<<<<<< HEAD
             # Keep a handle to all the new Qt objects, otherwise the GC may not work.
             self._dynamic_widgets.extend([model, proxy_model, tab, layout, view])
 
@@ -1377,7 +1266,7 @@
                 # When a selection is made, we are only interested into the paths to the node so we can refresh
                 # the model and expand the item.
                 search.node_activated.connect(
-                    lambda entity_type, entity_id, name, path_label, incremental_paths, view=view, proxy_model=proxy_model: 
+                    lambda entity_type, entity_id, name, path_label, incremental_paths, view=view, proxy_model=proxy_model:
                         self._node_activated(incremental_paths, view, proxy_model)
                 )
                 # When getting back the model items that were loaded, we will need the view and proxy model
@@ -1467,20 +1356,6 @@
                               sg_entity_type,
                               model,
                               proxy_model,
-=======
-            # set up on-select callbacks - need to help pyside GC (maya 2012)
-            # by first creating a direct handle to the selection model before
-            # setting up signal / slots
-            selection_model = view.selectionModel()
-            self._dynamic_widgets.append(selection_model)
-            selection_model.selectionChanged.connect(self._on_treeview_item_selected)
-
-            # finally store all these objects keyed by the caption
-            ep = EntityPreset(preset_name, 
-                              sg_entity_type, 
-                              model, 
-                              proxy_model, 
->>>>>>> d48af702
                               view,
                               publish_filters)
 
@@ -1493,7 +1368,6 @@
         # data has properly arrived in the model.
         self._on_home_clicked()
 
-<<<<<<< HEAD
     def _get_entity_root(self, root):
         """
         Translates the string from the settings into an entity.
@@ -1636,8 +1510,6 @@
 
         return (model, proxy_model)
 
-=======
->>>>>>> d48af702
     def _on_search_text_changed(self, pattern, tree_view, proxy_model):
         """
         Triggered when the text in a search editor changes.
@@ -1689,36 +1561,27 @@
         # and set up which our currently visible preset is
         self._current_entity_preset = curr_tab_name
 
+        # The hierarchy model cannot handle "Show items in subfolders" mode.
+        if isinstance(self._entity_presets[self._current_entity_preset].model, SgHierarchyModel):
+            self.ui.show_sub_items.hide()
+        else:
+            self.ui.show_sub_items.show()
+
         if self._history_navigation_mode == False:
-            # when we are not navigating back and forth as part of
-            # history navigation, ask the currently visible
-            # view to (background async) refresh its data
+            # When we are not navigating back and forth as part of history navigation,
+            # ask the currently visible view to (background async) refresh its data.
+            # Refreshing the data only makes sense for SgEntityModel based tabs since
+            # SgHierarchyModel does not yet support this kind of functionality.
             model = self._entity_presets[self._current_entity_preset].model
-            model.async_refresh()
-
-<<<<<<< HEAD
+            if isinstance(model, SgEntityModel):
+                model.async_refresh()
+
         if track_in_history:
             # figure out what is selected
             selected_item = self._get_selected_entity()
-=======
-        if combo_operation_mode == False:
-            # this request is because a user clicked a tab
-            # or because a
-            # and not part of a history operation (or other)
-
-            # programmatic selection means the operation is part of a
-            # combo selection process, where a tab is first selection
-            # and then an item. So in this case we should not
-            # register history or trigger a refresh of the publish
-            # model, since these operations will be handled by later
-            # parts of the combo operation
->>>>>>> d48af702
 
             # update breadcrumbs
-            self._populate_entity_breadcrumbs()
-
-            # now figure out what is selected
-            selected_item = self._get_selected_entity()
+            self._populate_entity_breadcrumbs(selected_item)
 
             # add history record
             self._add_history_record(self._current_entity_preset, selected_item)
@@ -1735,10 +1598,11 @@
         """
         Slot triggered when someone changes the selection in a treeview.
         """
+
+        selected_item = self._get_selected_entity()
+
         # update breadcrumbs
-        self._populate_entity_breadcrumbs()
-
-        selected_item = self._get_selected_entity()
+        self._populate_entity_breadcrumbs(selected_item)
 
         # when an item in the treeview is selected, the child
         # nodes are displayed in the main view, so make sure
@@ -1807,8 +1671,10 @@
                 i = self._entity_presets[self._current_entity_preset].model.itemFromIndex(child_idx)
                 child_folders.append(i)
 
-        # is the show child folders checked?
-        show_sub_items = self.ui.show_sub_items.isChecked()
+        # Is the show child folders checked?
+        # The hierarchy model cannot handle "Show items in subfolders" mode.
+        show_sub_items = self.ui.show_sub_items.isChecked() and \
+                         not isinstance(self._entity_presets[self._current_entity_preset].model, SgHierarchyModel)
 
         if show_sub_items:
             # indicate this with a special background color
@@ -1832,12 +1698,13 @@
         publish_filters = self._entity_presets[self._current_entity_preset].publish_filters
         self._publish_model.load_data(item, child_folders, show_sub_items, publish_filters)
 
-    def _populate_entity_breadcrumbs(self):
+    def _populate_entity_breadcrumbs(self, selected_item):
         """
         Computes the current entity breadcrumbs
-        """
-
-        selected_item = self._get_selected_entity()
+
+        :param selected_item: Item currently selected in the tree view or
+                              `None` when no selection has been made.
+        """
 
         crumbs = []
 
@@ -1848,17 +1715,10 @@
             tmp_item = selected_item
             while tmp_item:
 
+                # Extract the Shotgun data and field value from the node item.
+                (sg_data, field_value) = model_item_data.get_item_data(tmp_item)
+
                 # now figure out the associated value and type for this node
-                # we base it both on the sg_data (None for all non-leaf nodes)
-                # and on the associated data role
-                sg_data = tmp_item.get_sg_data()
-                field_data = shotgun_model.get_sanitized_data(tmp_item, SgEntityModel.SG_ASSOCIATED_FIELD_ROLE)
-                # examples of data:
-                # intermediate node: {'name': 'sg_asset_type', 'value': 'Character' }
-                # intermediate node: {'name': 'sg_sequence',   'value': {'type': 'Sequence', 'id': 11, 'name': 'bunny_080'}}
-                # leaf node:         {'name': 'code',          'value': 'mystuff'}
-
-                field_value = field_data["value"]
 
                 if sg_data:
                     # leaf node
