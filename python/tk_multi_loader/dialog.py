# Copyright (c) 2015 Shotgun Software Inc.
#
# CONFIDENTIAL AND PROPRIETARY
#
# This work is provided "AS IS" and subject to the Shotgun Pipeline Toolkit
# Source Code License included in this distribution package. See LICENSE.
# By accessing, using, copying or modifying this work you indicate your
# agreement to the Shotgun Pipeline Toolkit Source Code License. All rights
# not expressly granted therein are reserved by Shotgun Software Inc.


import sgtk
from sgtk import TankError
from sgtk.platform.qt import QtCore, QtGui

from .model_hierarchy import SgHierarchyModel
from .model_entity import SgEntityModel
from .model_latestpublish import SgLatestPublishModel
from .model_publishtype import SgPublishTypeModel
from .model_status import SgStatusModel
from .proxymodel_latestpublish import SgLatestPublishProxyModel
from .proxymodel_entity import SgEntityProxyModel
from .delegate_publish_thumb import SgPublishThumbDelegate
from .delegate_publish_list import SgPublishListDelegate
from .model_publishhistory import SgPublishHistoryModel
from .delegate_publish_history import SgPublishHistoryDelegate
from .search_widget import SearchWidget
from .banner import Banner
from .loader_action_manager import LoaderActionManager
from .utils import resolve_filters
from .framework_qtwidgets import ShotgunFilterMenu

from . import constants
from . import model_item_data

from .ui.dialog import Ui_Dialog

# import frameworks
shotgun_model = sgtk.platform.import_framework(
    "tk-framework-shotgunutils", "shotgun_model"
)
settings = sgtk.platform.import_framework("tk-framework-shotgunutils", "settings")
help_screen = sgtk.platform.import_framework("tk-framework-qtwidgets", "help_screen")
overlay_widget = sgtk.platform.import_framework(
    "tk-framework-qtwidgets", "overlay_widget"
)
shotgun_search_widget = sgtk.platform.import_framework(
    "tk-framework-qtwidgets", "shotgun_search_widget"
)
task_manager = sgtk.platform.import_framework(
    "tk-framework-shotgunutils", "task_manager"
)
shotgun_globals = sgtk.platform.import_framework(
    "tk-framework-shotgunutils", "shotgun_globals"
)

ShotgunModelOverlayWidget = overlay_widget.ShotgunModelOverlayWidget


class AppDialog(QtGui.QWidget):
    """
    Main dialog window for the App
    """

    # enum to control the mode of the main view
    (MAIN_VIEW_LIST, MAIN_VIEW_THUMB) = range(2)

    # settings keys
    FILTER_MENU_STATE = "filter_menu_state"
    SPLITTER_STATE = "splitter_state"

    # signal emitted whenever the selected publish changes
    # in either the main view or the details history view
    selection_changed = QtCore.Signal()

    def __init__(self, action_manager, parent=None):
        """
        Constructor

        :param action_manager:  The action manager to use - if not specified
                                then the default will be used instead
        :param parent:          The parent QWidget for this control
        """
        QtGui.QWidget.__init__(self, parent)
        self._action_manager = action_manager

        # The loader app can be invoked from other applications with a custom
        # action manager as a File Open-like dialog. For these managers, we won't
        # be using the banner system.

        # We will support the banners only for the default loader.
        if isinstance(action_manager, LoaderActionManager):
            self._action_banner = Banner(self)
            self._action_manager.pre_execute_action.connect(self._pre_execute_action)
            self._action_manager.post_execute_action.connect(
                lambda _: self._action_banner.hide_banner()
            )

        # create a settings manager where we can pull and push prefs later
        # prefs in this manager are shared
        self._settings_manager = settings.UserSettings(sgtk.platform.current_bundle())

        # create a background task manager
        self._task_manager = task_manager.BackgroundTaskManager(
            self, start_processing=True, max_threads=2
        )

        shotgun_globals.register_bg_task_manager(self._task_manager)

        # set up the UI
        self.ui = Ui_Dialog()
        self.ui.setupUi(self)

        # Do not allow items to be dragged and moved around.
        self.ui.publish_view.setMovement(QtGui.QListView.Static)

        #################################################
        # maintain a list where we keep a reference to
        # all the dynamic UI we create. This is to make
        # the GC happy.
        self._dynamic_widgets = []

        # maintain a special flag so that we can switch profile
        # tabs without triggering events
        self._disable_tab_event_handler = False

        #################################################
        # hook a helper model tracking status codes so we
        # can use those in the UI
        self._status_model = SgStatusModel(self, self._task_manager)

        #################################################
        # details pane
        self._details_pane_visible = False

        self._details_action_menu = QtGui.QMenu()
        self.ui.detail_actions_btn.setMenu(self._details_action_menu)

        self.ui.info.clicked.connect(self._toggle_details_pane)

        self.ui.thumbnail_mode.clicked.connect(self._on_thumbnail_mode_clicked)
        self.ui.list_mode.clicked.connect(self._on_list_mode_clicked)

        self._publish_history_model = SgPublishHistoryModel(self, self._task_manager)

        self._publish_history_model_overlay = ShotgunModelOverlayWidget(
            self._publish_history_model, self.ui.history_view
        )

        self._publish_history_proxy = QtGui.QSortFilterProxyModel(self)
        self._publish_history_proxy.setSourceModel(self._publish_history_model)

        # now use the proxy model to sort the data to ensure
        # higher version numbers appear earlier in the list
        # the history model is set up so that the default display
        # role contains the version number field in shotgun.
        # This field is what the proxy model sorts by default
        # We set the dynamic filter to true, meaning QT will keep
        # continously sorting. And then tell it to use column 0
        # (we only have one column in our models) and descending order.
        self._publish_history_proxy.setDynamicSortFilter(True)
        self._publish_history_proxy.sort(0, QtCore.Qt.DescendingOrder)

        self.ui.history_view.setModel(self._publish_history_proxy)
        self._history_delegate = SgPublishHistoryDelegate(
            self.ui.history_view, self._status_model, self._action_manager
        )
        self.ui.history_view.setItemDelegate(self._history_delegate)

        # event handler for when the selection in the history view is changing
        # note! Because of some GC issues (maya 2012 Pyside), need to first establish
        # a direct reference to the selection model before we can set up any signal/slots
        # against it
        self._history_view_selection_model = self.ui.history_view.selectionModel()
        self._history_view_selection_model.selectionChanged.connect(
            self._on_history_selection
        )

        self._multiple_publishes_pixmap = QtGui.QPixmap(
            ":/res/multiple_publishes_512x400.png"
        )
        self._no_selection_pixmap = QtGui.QPixmap(":/res/no_item_selected_512x400.png")
        self._no_pubs_found_icon = QtGui.QPixmap(":/res/no_publishes_found.png")

        self.ui.detail_playback_btn.clicked.connect(self._on_detail_version_playback)
        self._current_version_detail_playback_url = None

        # set up right click menu for the main publish view
        self._refresh_history_action = QtGui.QAction("Refresh", self.ui.history_view)
        self._refresh_history_action.triggered.connect(
            self._publish_history_model.async_refresh
        )
        self.ui.history_view.addAction(self._refresh_history_action)
        self.ui.history_view.setContextMenuPolicy(QtCore.Qt.ActionsContextMenu)

        # if an item in the list is double clicked the default action is run
        self.ui.history_view.doubleClicked.connect(self._on_history_double_clicked)

        #################################################
        # load and initialize cached publish type model
        # this model is now only used to get the published file type filters from the config
        # settings, and filter the view to only show files matching the config settings
        self._publish_type_model = SgPublishTypeModel(
            self, self._action_manager, self._settings_manager, self._task_manager
        )
        self.ui.publish_type_list.setModel(self._publish_type_model)
        self._publish_type_overlay = ShotgunModelOverlayWidget(
            self._publish_type_model, self.ui.publish_type_list
        )

        #################################################
        # setup publish model
        self._publish_model = SgLatestPublishModel(
            self, self._publish_type_model, self._task_manager
        )

        self._publish_main_overlay = ShotgunModelOverlayWidget(
            self._publish_model, self.ui.publish_view
        )

        # set up a proxy model to cull results based on type selection
        self._publish_proxy_model = SgLatestPublishProxyModel(self)
        self._publish_proxy_model.setSourceModel(self._publish_model)

        # whenever the number of columns change in the proxy model
        # check if we should display the "sorry, no publishes found" overlay
        self._publish_model.cache_loaded.connect(self._on_publish_content_change)
        self._publish_model.data_refreshed.connect(self._on_publish_content_change)
        self._publish_proxy_model.layoutChanged.connect(
            lambda parents, hint: self._on_publish_content_change()
        )

        # hook up view -> proxy model -> model
        self.ui.publish_view.setModel(self._publish_proxy_model)

        # set up custom delegates to use when drawing the main area
        self._publish_thumb_delegate = SgPublishThumbDelegate(
            self.ui.publish_view, self._action_manager
        )

        self._publish_list_delegate = SgPublishListDelegate(
            self.ui.publish_view, self._action_manager
        )

        # recall which the most recently mode used was and set that
        main_view_mode = self._settings_manager.retrieve(
            "main_view_mode", self.MAIN_VIEW_THUMB
        )
        self._set_main_view_mode(main_view_mode)

        # whenever the publish type model is updated, also update the publish filters
        self._publish_type_model.itemChanged.connect(
            self._apply_type_filters_on_publishes
        )

        # if an item in the table is double clicked the default action is run
        self.ui.publish_view.doubleClicked.connect(self._on_publish_double_clicked)

        # event handler for when the selection in the publish view is changing
        # note! Because of some GC issues (maya 2012 Pyside), need to first establish
        # a direct reference to the selection model before we can set up any signal/slots
        # against it
        self.ui.publish_view.setSelectionMode(QtGui.QAbstractItemView.ExtendedSelection)
        self._publish_view_selection_model = self.ui.publish_view.selectionModel()
        self._publish_view_selection_model.selectionChanged.connect(
            self._on_publish_selection
        )

        # set up right click menu for the main publish view
        self._refresh_action = QtGui.QAction("Refresh", self.ui.publish_view)
        self._refresh_action.triggered.connect(self._publish_model.async_refresh)
        self.ui.publish_view.setContextMenuPolicy(QtCore.Qt.CustomContextMenu)
        self.ui.publish_view.customContextMenuRequested.connect(
            self._show_publish_actions
        )

        #################################################
        # popdown publish filter widget for the main view
        # note:
        # we parent the widget to a frame that flows around the
        # main publish area - this is in order to avoid a scenario
        # where the overlay that sometimes pops up on top of the
        # publish area and the search widget would be competing
        # for the same z-index. The result in some of these cases
        # is that the search widget is hidden under the "publishes
        # not found" overlay. By having it parented to the frame
        # instead, it will always be above the overlay.
        self._search_widget = SearchWidget(self.ui.publish_frame)
        # hook it up with the search button the main toolbar
        self.ui.search_publishes.clicked.connect(self._on_publish_filter_clicked)
        # hook it up so that it signals the publish proxy model whenever the filter changes
        self._search_widget.filter_changed.connect(
            self._publish_proxy_model.set_search_query
        )

        #################################################
        # checkboxes, buttons etc
        self.ui.show_sub_items.toggled.connect(self._on_show_subitems_toggled)
        self.ui.check_all.clicked.connect(self._publish_type_model.select_all)
        self.ui.check_none.clicked.connect(self._publish_type_model.select_none)

        #################################################
        # thumb scaling
        scale_val = self._settings_manager.retrieve("thumb_size_scale", 140)
        # position both slider and view
        self.ui.thumb_scale.setValue(scale_val)
        self.ui.publish_view.setIconSize(QtCore.QSize(scale_val, scale_val))
        # and track subsequent changes
        self.ui.thumb_scale.valueChanged.connect(self._on_thumb_size_slider_change)

        #################################################
        # setup history

        self._history = []
        self._history_index = 0
        # state flag used by history tracker to indicate that the
        # current navigation operation is happen as a part of a
        # back/forward operation and not part of a user's click
        self._history_navigation_mode = False
        self.ui.navigation_home.clicked.connect(self._on_home_clicked)
        self.ui.navigation_prev.clicked.connect(self._on_back_clicked)
        self.ui.navigation_next.clicked.connect(self._on_forward_clicked)

        #################################################
        # set up cog button actions
        self._doc_action = QtGui.QAction("View Documentation", self)
        self._doc_action.triggered.connect(self._on_doc_action)
        self.ui.cog_button.addAction(self._doc_action)

        self._reload_action = QtGui.QAction("Reload", self)
        self._reload_action.triggered.connect(self._on_reload_action)
        self.ui.cog_button.addAction(self._reload_action)

        # Set up filtering
        app = sgtk.platform.current_bundle()
        if app.get_setting("use_legacy_published_file_type_filter", False):
            # Hide the Filter menu button.
            # The legacy filter functionality is always set up, since the filter menu still
            # requires some of that functionality.
            self._filter_menu = None
            self.ui.filter_menu_btn.hide()
        else:
            # Hide the legacy filter widgets
            self.ui.publish_type_list.hide()
            self.ui.publish_type_filter_title.hide()
            self.ui.check_all.hide()
            self.ui.check_none.hide()

            # Set up the Filter menu
            self._filter_menu = ShotgunFilterMenu(self, refresh_on_show=False)
            self._filter_menu.set_accept_fields(
                [
                    "Asset.code",
                    "Asset.sg_asset_type",
                    "PublishedFile.created_at",
                    "PublishedFile.created_by",
                    "PublishedFile.description",
                    "PublishedFile.entity",
                    "PublishedFile.name",
                    "PublishedFile.project",
                    "PublishedFile.published_file_type",
                    "PublishedFile.sg_status_list",
                    "PublishedFile.task",
                    "PublishedFile.task.Task.due_date",
                    "PublishedFile.task.Task.sg_status_list",
                    "PublishedFile.version_number",
                ]
            )
            self._filter_menu.set_filter_model(self._publish_proxy_model)
            self.ui.filter_menu_btn.setMenu(self._filter_menu)

        #################################################
        # set up preset tabs and load and init tree views
        self._entity_presets = {}
        self._current_entity_preset = None

        #################################################
        # restore user app ui settings
        self.restore_state()

        self._load_entity_presets()

        #################################################
        # restore user app ui settings
        self.restore_state()

        # load visibility state for details pane
        show_details = self._settings_manager.retrieve("show_details", False)
        self._set_details_pane_visiblity(show_details)

<<<<<<< HEAD
    def _welcome_msg(self):
        """
        Displays a QMessageBox dialog with a documentation URL the first time the Loader UI
        is launched.
        """
        # set up welcome window
        highlight_color = self.palette().highlight().color().name()
        documentation_url = "https://help.autodesk.com/view/SGDEV/ENU/?guid=SG_Supervisor_Artist_sa_integrations_sa_integrations_user_guide_html#the-loader"
        welcome_msg = (
            "Welcome! Learn more about the Loader App <a href='{url}' "
            "style='text-decoration: none;'><font color='{color}'>here</font></a>."
            "".format(color=highlight_color, url=documentation_url)
        )

        # Passing the parent parameter 'self' here, makes
        # Nuke versions<=13 crash when closing the Loader App.
        self.welcome_widget = QtGui.QMessageBox(
            QtGui.QMessageBox.Information,
            "",
            welcome_msg,
            QtGui.QMessageBox.Ok,
            parent=QtGui.QApplication.activeWindow(),
        )
        self.welcome_widget.setDefaultButton(QtGui.QMessageBox.Ok)
        self.welcome_widget.setTextFormat(QtCore.Qt.RichText)
        self.welcome_widget.setWindowTitle("Loader App")
        return self.welcome_widget
=======
        # initialize proxy model with published file types filter set from the config
        self._apply_type_filters_on_publishes()
>>>>>>> 40bf7ad3

    def _show_publish_actions(self, pos):
        """
        Shows the actions for the current publish selection.

        :param pos: Local coordinates inside the viewport when the context menu was requested.
        """

        # Build a menu with all the actions.
        menu = QtGui.QMenu(self)
        actions = self._action_manager.get_actions_for_publishes(
            self.selected_publishes, self._action_manager.UI_AREA_MAIN
        )
        menu.addActions(actions)

        # Qt is our friend here. If there are no actions available, the separator won't be added, yay!
        menu.addSeparator()
        menu.addAction(self._refresh_action)

        # Wait for the user to pick something.
        menu.exec_(self.ui.publish_view.mapToGlobal(pos))

    @property
    def selected_publishes(self):
        """
        Get the selected sg_publish details
        """
        # check to see if something is selected in the details history view:
        selection_model = self.ui.history_view.selectionModel()
        if selection_model.hasSelection():
            # only handle single selection atm
            proxy_index = selection_model.selection().indexes()[0]

            # the incoming model index is an index into our proxy model
            # before continuing, translate it to an index into the
            # underlying model
            source_index = proxy_index.model().mapToSource(proxy_index)

            # now we have arrived at our model derived from StandardItemModel
            # so let's retrieve the standarditem object associated with the index
            item = source_index.model().itemFromIndex(source_index)

            sg_data = item.get_sg_data()
            if sg_data:
                return [sg_data]

        sg_data_list = []

        # nothing selected in the details view so check to see if something is selected
        # in the main publish view:
        selection_model = self.ui.publish_view.selectionModel()
        if selection_model.hasSelection():

            for proxy_index in selection_model.selection().indexes():

                # the incoming model index is an index into our proxy model
                # before continuing, translate it to an index into the
                # underlying model
                source_index = proxy_index.model().mapToSource(proxy_index)

                # now we have arrived at our model derived from StandardItemModel
                # so let's retrieve the standarditem object associated with the index
                item = source_index.model().itemFromIndex(source_index)

                sg_data = item.get_sg_data()

                sg_data = item.get_sg_data()
                if sg_data and not item.data(SgLatestPublishModel.IS_FOLDER_ROLE):
                    sg_data_list.append(sg_data)

        return sg_data_list

    def closeEvent(self, event):
        """
        Executed when the main dialog is closed.
        All worker threads and other things which need a proper shutdown
        need to be called here.
        """
        # display exit splash screen
        splash_pix = QtGui.QPixmap(":/res/exit_splash.png")
        splash = QtGui.QSplashScreen(splash_pix, QtCore.Qt.WindowStaysOnTopHint)
        splash.setMask(splash_pix.mask())
        splash.show()
        QtCore.QCoreApplication.processEvents()

        try:
            # clear the selection in the main views.
            # this is to avoid re-triggering selection
            # as items are being removed in the models
            #
            # note that we pull out a fresh handle to the selection model
            # as these objects sometimes are deleted internally in the view
            # and therefore persisting python handles may not be valid
            self.ui.history_view.selectionModel().clear()
            self.ui.publish_view.selectionModel().clear()

            # disconnect some signals so we don't go all crazy when
            # the cascading model deletes begin as part of the destroy calls
            for p in self._entity_presets:
                self._entity_presets[
                    p
                ].view.selectionModel().selectionChanged.disconnect(
                    self._on_treeview_item_selected
                )

            # gracefully close all connections
            shotgun_globals.unregister_bg_task_manager(self._task_manager)
            self._task_manager.shut_down()

        except:
            app = sgtk.platform.current_bundle()
            app.log_exception("Error running Loader App closeEvent()")

        # close splash
        splash.close()

        # Save app user settings on close
        self.save_state()

        # okay to close dialog
        event.accept()

    def is_first_launch(self):
        """
        Returns true if this is the first time UI is being launched
        """
        ui_launched = self._settings_manager.retrieve(
            "ui_launched", False, self._settings_manager.SCOPE_ENGINE
        )
        if ui_launched == False:
            # store in settings that we now have launched
            self._settings_manager.store(
                "ui_launched", True, self._settings_manager.SCOPE_ENGINE
            )

        return not (ui_launched)

    def save_state(self):
        """Save the app UI settings."""

        if self._filter_menu:
            # Save the filters
            current_menu_state = self._filter_menu.save_state()
            self._settings_manager.store(self.FILTER_MENU_STATE, current_menu_state)

        # Save the splitter layout state
        self._settings_manager.store(
            self.SPLITTER_STATE, self.ui.splitter.saveState(), pickle_setting=False
        )

    def restore_state(self):
        """Restore the app UI settings."""

        if self._filter_menu:
            # Restore the filters
            filter_menu_state = self._settings_manager.retrieve(
                self.FILTER_MENU_STATE, None
            )
            if not filter_menu_state:
                # Default menu state will show the published file type filter group when
                # there are no app user settings saved.
                filter_menu_state = {
                    "PublishedFile.published_file_type": {},
                }
            self._filter_menu.restore_state(filter_menu_state)

        # Restore the splitter layout state
        splitter_state = self._settings_manager.retrieve(self.SPLITTER_STATE, None)
        self.ui.splitter.restoreState(splitter_state)

    ########################################################################################
    # info bar related

    def _on_history_selection(self, selected, deselected):
        """
        Called when the selection changes in the history view in the details panel

        :param selected:    Items that have been selected
        :param deselected:  Items that have been deselected
        """
        # emit the selection_changed signal
        self.selection_changed.emit()

    def _on_history_double_clicked(self, model_index):
        """
        When someone double clicks on a publish in the history view, run the
        default action

        :param model_index:    The model index of the item that was double clicked
        """
        # the incoming model index is an index into our proxy model
        # before continuing, translate it to an index into the
        # underlying model
        proxy_model = model_index.model()
        source_index = proxy_model.mapToSource(model_index)

        # now we have arrived at our model derived from StandardItemModel
        # so let's retrieve the standarditem object associated with the index
        item = source_index.model().itemFromIndex(source_index)

        # Run default action.
        sg_item = shotgun_model.get_sg_data(model_index)
        default_action = self._action_manager.get_default_action_for_publish(
            sg_item, self._action_manager.UI_AREA_HISTORY
        )
        if default_action:
            default_action.trigger()

    def _on_publish_filter_clicked(self):
        """
        Executed when someone clicks the filter button in the main UI
        """
        if self.ui.search_publishes.isChecked():
            self.ui.search_publishes.setIcon(
                QtGui.QIcon(QtGui.QPixmap(":/res/search_active.png"))
            )
            self._search_widget.enable()
        else:
            self.ui.search_publishes.setIcon(
                QtGui.QIcon(QtGui.QPixmap(":/res/search.png"))
            )
            self._search_widget.disable()

    def _on_thumbnail_mode_clicked(self):
        """
        Executed when someone clicks the thumbnail mode button
        """
        self._set_main_view_mode(self.MAIN_VIEW_THUMB)

    def _on_list_mode_clicked(self):
        """
        Executed when someone clicks the list mode button
        """
        self._set_main_view_mode(self.MAIN_VIEW_LIST)

    def _set_main_view_mode(self, mode):
        """
        Sets up the view mode for the main view.

        :param mode: either MAIN_VIEW_LIST or MAIN_VIEW_THUMB
        """
        if mode == self.MAIN_VIEW_LIST:
            self.ui.list_mode.setIcon(
                QtGui.QIcon(QtGui.QPixmap(":/res/mode_switch_card_active.png"))
            )
            self.ui.list_mode.setChecked(True)
            self.ui.thumbnail_mode.setIcon(
                QtGui.QIcon(QtGui.QPixmap(":/res/mode_switch_thumb.png"))
            )
            self.ui.thumbnail_mode.setChecked(False)
            self.ui.publish_view.setViewMode(QtGui.QListView.ListMode)
            self.ui.publish_view.setItemDelegate(self._publish_list_delegate)
            self._show_thumb_scale(False)
        elif mode == self.MAIN_VIEW_THUMB:
            self.ui.list_mode.setIcon(
                QtGui.QIcon(QtGui.QPixmap(":/res/mode_switch_card.png"))
            )
            self.ui.list_mode.setChecked(False)
            self.ui.thumbnail_mode.setIcon(
                QtGui.QIcon(QtGui.QPixmap(":/res/mode_switch_thumb_active.png"))
            )
            self.ui.thumbnail_mode.setChecked(True)
            self.ui.publish_view.setViewMode(QtGui.QListView.IconMode)
            self.ui.publish_view.setItemDelegate(self._publish_thumb_delegate)
            self._show_thumb_scale(True)
        else:
            raise TankError("Undefined view mode!")

        self.ui.publish_view.selectionModel().clear()
        self._settings_manager.store("main_view_mode", mode)

    def _show_thumb_scale(self, is_visible):
        """
        Shows or hides the scale widgets.

        :param bool is_visible: If True, scale slider will be shown.
        """
        self.ui.thumb_scale.setVisible(is_visible)
        self.ui.scale_label.setVisible(is_visible)

    def _toggle_details_pane(self):
        """
        Executed when someone clicks the show/hide details button
        """
        if self.ui.details.isVisible():
            self._set_details_pane_visiblity(False)
        else:
            self._set_details_pane_visiblity(True)

    def _set_details_pane_visiblity(self, visible):
        """
        Specifies if the details pane should be visible or not
        """
        # store our value in a setting
        self._settings_manager.store("show_details", visible)

        if visible == False:
            # hide details pane
            self._details_pane_visible = False
            self.ui.details.setVisible(False)
            self.ui.info.setText("Show Details")

        else:
            # show details pane
            self._details_pane_visible = True
            self.ui.details.setVisible(True)
            self.ui.info.setText("Hide Details")

            # if there is something selected, make sure the detail
            # section is focused on this
            selection_model = self.ui.publish_view.selectionModel()

            self._setup_details_panel(selection_model.selectedIndexes())

    def _setup_details_panel(self, items):
        """
        Sets up the details panel with info for a given item.
        """

        def __make_table_row(left, right):
            """
            Helper method to make a detail table row
            """
            return (
                "<tr><td><b style='color:#2C93E2'>%s</b>&nbsp;</td><td>%s</td></tr>"
                % (left, right)
            )

        def __set_publish_ui_visibility(is_publish):
            """
            Helper method to enable disable publish specific details UI
            """
            # disable version history stuff
            self.ui.version_history_label.setEnabled(is_publish)
            self.ui.history_view.setEnabled(is_publish)

            # hide actions and playback stuff
            self.ui.detail_actions_btn.setVisible(is_publish)
            self.ui.detail_playback_btn.setVisible(is_publish)

        def __clear_publish_history(pixmap):
            """
            Helper method that clears the history view on the right hand side.

            :param pixmap: image to set at the top of the history view.
            """
            self._publish_history_model.clear()
            self.ui.details_header.setText("")
            self.ui.details_image.setPixmap(pixmap)
            __set_publish_ui_visibility(False)

        # note - before the UI has been shown, querying isVisible on the actual
        # widget doesn't work here so use member variable to track state instead
        if not self._details_pane_visible:
            return

        if len(items) == 0:
            __clear_publish_history(self._no_selection_pixmap)
        elif len(items) > 1:
            __clear_publish_history(self._multiple_publishes_pixmap)
        else:

            model_index = items[0]
            # the incoming model index is an index into our proxy model
            # before continuing, translate it to an index into the
            # underlying model
            proxy_model = model_index.model()
            source_index = proxy_model.mapToSource(model_index)

            # now we have arrived at our model derived from StandardItemModel
            # so let's retrieve the standarditem object associated with the index
            item = source_index.model().itemFromIndex(source_index)

            # render out details
            thumb_pixmap = item.icon().pixmap(512)
            self.ui.details_image.setPixmap(thumb_pixmap)

            sg_data = item.get_sg_data()

            if sg_data is None:
                # an item which doesn't have any sg data directly associated
                # typically an item higher up the tree
                # just use the default text
                folder_name = __make_table_row("Name", item.text())
                self.ui.details_header.setText("<table>%s</table>" % folder_name)
                __set_publish_ui_visibility(False)

            elif item.data(SgLatestPublishModel.IS_FOLDER_ROLE):
                # folder with sg data - basically a leaf node in the entity tree

                status_code = sg_data.get("sg_status_list")
                if status_code is None:
                    status_name = "No Status"
                else:
                    status_name = self._status_model.get_long_name(status_code)

                status_color = self._status_model.get_color_str(status_code)
                if status_color:
                    status_name = (
                        "%s&nbsp;<span style='color: rgb(%s)'>&#9608;</span>"
                        % (status_name, status_color)
                    )

                if sg_data.get("description"):
                    desc_str = sg_data.get("description")
                else:
                    desc_str = "No description entered."

                msg = ""
                display_name = shotgun_globals.get_type_display_name(sg_data["type"])
                msg += __make_table_row(
                    "Name", "%s %s" % (display_name, sg_data.get("code"))
                )
                msg += __make_table_row("Status", status_name)
                msg += __make_table_row("Description", desc_str)
                self.ui.details_header.setText("<table>%s</table>" % msg)

                # blank out the version history
                __set_publish_ui_visibility(False)
                self._publish_history_model.clear()

            else:
                # this is a publish!
                __set_publish_ui_visibility(True)

                sg_item = item.get_sg_data()

                # sort out the actions button
                actions = self._action_manager.get_actions_for_publish(
                    sg_item, self._action_manager.UI_AREA_DETAILS
                )
                if len(actions) == 0:
                    self.ui.detail_actions_btn.setVisible(False)
                else:
                    self.ui.detail_playback_btn.setVisible(True)
                    self._details_action_menu.clear()
                    for a in actions:
                        self._dynamic_widgets.append(a)
                        self._details_action_menu.addAction(a)

                # if there is an associated version, show the play button
                if sg_item.get("version"):
                    sg_url = sgtk.platform.current_bundle().shotgun.base_url
                    url = "%s/page/media_center?type=Version&id=%d" % (
                        sg_url,
                        sg_item["version"]["id"],
                    )

                    self.ui.detail_playback_btn.setVisible(True)
                    self._current_version_detail_playback_url = url
                else:
                    self.ui.detail_playback_btn.setVisible(False)
                    self._current_version_detail_playback_url = None

                if sg_item.get("name") is None:
                    name_str = "No Name"
                else:
                    name_str = sg_item.get("name")

                type_str = shotgun_model.get_sanitized_data(
                    item, SgLatestPublishModel.PUBLISH_TYPE_NAME_ROLE
                )

                msg = ""
                msg += __make_table_row("Name", name_str)
                msg += __make_table_row("Type", type_str)

                version = sg_item.get("version_number")
                vers_str = "%03d" % version if version is not None else "N/A"

                msg += __make_table_row("Version", "%s" % vers_str)

                if sg_item.get("entity"):
                    display_name = shotgun_globals.get_type_display_name(
                        sg_item.get("entity").get("type")
                    )
                    entity_str = "<b>%s</b> %s" % (
                        display_name,
                        sg_item.get("entity").get("name"),
                    )
                    msg += __make_table_row("Link", entity_str)

                # sort out the task label
                if sg_item.get("task"):

                    if sg_item.get("task.Task.content") is None:
                        task_name_str = "Unnamed"
                    else:
                        task_name_str = sg_item.get("task.Task.content")

                    if sg_item.get("task.Task.sg_status_list") is None:
                        task_status_str = "No Status"
                    else:
                        task_status_code = sg_item.get("task.Task.sg_status_list")
                        task_status_str = self._status_model.get_long_name(
                            task_status_code
                        )

                    msg += __make_table_row(
                        "Task", "%s (%s)" % (task_name_str, task_status_str)
                    )

                # if there is a version associated, get the status for this
                if sg_item.get("version.Version.sg_status_list"):
                    task_status_code = sg_item.get("version.Version.sg_status_list")
                    task_status_str = self._status_model.get_long_name(task_status_code)
                    msg += __make_table_row("Review", task_status_str)

                self.ui.details_header.setText("<table>%s</table>" % msg)

                # tell details pane to load stuff
                sg_data = item.get_sg_data()
                self._publish_history_model.load_data(sg_data)

            self.ui.details_header.updateGeometry()

    def _on_detail_version_playback(self):
        """
        Callback when someone clicks the version playback button
        """
        # the code that sets up the version button also populates
        # a member variable which olds the current media center url.
        if self._current_version_detail_playback_url:
            QtGui.QDesktopServices.openUrl(
                QtCore.QUrl(self._current_version_detail_playback_url)
            )

    ########################################################################################
    # history related

    def _compute_history_button_visibility(self):
        """
        compute history button enabled/disabled state based on contents of history stack.
        """
        self.ui.navigation_next.setEnabled(True)
        self.ui.navigation_prev.setEnabled(True)
        if self._history_index == len(self._history):
            self.ui.navigation_next.setEnabled(False)
        if self._history_index == 1:
            self.ui.navigation_prev.setEnabled(False)

    def _add_history_record(self, preset_caption, std_item):
        """
        Adds a record to the history stack
        """
        # self._history_index is a one based index that points at the currently displayed
        # item. If it is not pointing at the last element, it means a user has stepped back
        # in that case, discard the history after the current item and add this new record
        # after the current item

        if (
            not self._history_navigation_mode
        ):  # do not add to history when browsing the history :)
            # chop off history at the point we are currently
            self._history = self._history[: self._history_index]
            # append our current item to the chopped history
            self._history.append({"preset": preset_caption, "item": std_item})
            self._history_index += 1

        # now compute buttons
        self._compute_history_button_visibility()

    def _history_navigate_to_item(self, preset, item):
        """
        Focus in on an item in the tree view.
        """
        # tell rest of event handlers etc that this navigation
        # is part of a history click. This will ensure that no
        # *new* entries are added to the history log when we
        # are clicking back/next...
        self._history_navigation_mode = True
        try:
            self._select_item_in_entity_tree(preset, item)
        finally:
            self._history_navigation_mode = False

    def _get_item_from_entity(self, ctx, model):
        """
        Retrieve the item object based on
        entity type and entity id.

        :param Sgtk Context ctx: Context object.
        :param model: The SG model.

        :returns: Model item object or None if not found.
        """
        ctx_object = ctx.task if ctx.task else ctx.entity
        return model.item_from_entity(ctx_object["type"], ctx_object["id"])

    def _on_home_clicked(self):
        """
        User clicks the home button.
        """
        # first, try to find the "home" item by looking at the current app context.
        found_preset = None
        found_hierarchy_preset = None
        found_item = None

        # get entity portion of context
        ctx = sgtk.platform.current_bundle().context

        if ctx.entity:
            # now step through the profiles and find a matching entity
            for preset_index, preset in self._entity_presets.items():

                if isinstance(preset.model, SgHierarchyModel):
                    # Found a hierarchy model, we select it right away, since it contains the
                    # entire project, no need to scan for other tabs.
                    found_hierarchy_preset = preset_index
                    break
                else:
                    # Check if there's a task associated with this
                    # context.If there is, let's check if it does match entity profile.
                    # this also avoids that the wrong tab gets selected.
                    # For example if we launch into a Task context, we expect the
                    # tab that matches with the Task entity profile to be selected.
                    if (
                        ctx.task
                        and preset.entity_type == ctx.task.get("type")
                        or preset.entity_type == ctx.entity.get("type")
                        and not ctx.task
                    ):
                        # found an at least partially matching entity profile.
                        found_preset = preset_index

                        # now see if our context object also exists in the tree of this profile
                        model = preset.model
                        # retrieve the item
                        item = self._get_item_from_entity(ctx, model)

                        if item is not None:
                            # find an absolute match! Break the search.
                            found_item = item
                            break

        if found_hierarchy_preset:
            # We're about to programmatically set the tab and then the item, so inform
            # the tab switcher that this is a combo operation and shouldn't be tracked
            # by the history.
            self._select_tab(found_hierarchy_preset, track_in_history=False)
            # Kick off an async load of an entity, which in the context of the loader
            # is always meant to switch select that item.
            preset.model.async_item_from_entity(ctx.entity)
            return
        else:
            if found_preset is None:
                # no suitable item found. Use the first tab
                found_preset = self.ui.entity_preset_tabs.tabText(0)

            # select it in the left hand side tree view
            self._select_item_in_entity_tree(found_preset, found_item)

    def _on_back_clicked(self):
        """
        User clicks the back button
        """
        self._history_index += -1
        # get the data for this guy (note: index are one based)
        d = self._history[self._history_index - 1]
        self._history_navigate_to_item(d["preset"], d["item"])
        self._compute_history_button_visibility()

    def _on_forward_clicked(self):
        """
        User clicks the forward button
        """
        self._history_index += 1
        # get the data for this guy (note: index are one based)
        d = self._history[self._history_index - 1]
        self._history_navigate_to_item(d["preset"], d["item"])
        self._compute_history_button_visibility()

    ########################################################################################
    # filter view

    def _apply_type_filters_on_publishes(self):
        """
        Executed when the type listing changes
        """
        # go through and figure out which checkboxes are clicked and then
        # update the publish proxy model so that only items of that type
        # is displayed. NOTE the published file type filter widget has been
        # removed, so this will retrieve all published file types that are
        # set in the config. This establishes the base view to only show
        # files that correspond to the config setting. To filter by publish
        # file types, use the Filter menu
        sg_type_ids = self._publish_type_model.get_selected_types()
        show_folders = self._publish_type_model.get_show_folders()
        self._publish_proxy_model.set_filter_by_type_ids(sg_type_ids, show_folders)

    ########################################################################################
    # publish view

    def _on_publish_content_change(self):
        """
        Triggered when the number of columns in the model is changing
        """
        # if no publish items are visible, display not found overlay
        num_pub_items = self._publish_proxy_model.rowCount()

        if num_pub_items == 0:
            # show 'nothing found' image
            self._publish_main_overlay.show_message_pixmap(self._no_pubs_found_icon)
        else:
            self._publish_main_overlay.hide()

    def _on_show_subitems_toggled(self):
        """
        Triggered when the show sub items checkbox is clicked
        """

        # Check if we should pop up that help screen.
        # The hierarchy model cannot handle "Show items in subfolders" mode.
        if self.ui.show_sub_items.isChecked() and not isinstance(
            self._entity_presets[self._current_entity_preset].model, SgHierarchyModel
        ):
            subitems_shown = self._settings_manager.retrieve(
                "subitems_shown", False, self._settings_manager.SCOPE_ENGINE
            )
            if subitems_shown == False:
                # store in settings that we now clicked the subitems at least once
                self._settings_manager.store(
                    "subitems_shown", True, self._settings_manager.SCOPE_ENGINE
                )
                # and display help
                app = sgtk.platform.current_bundle()
                help_pix = [
                    QtGui.QPixmap(":/res/subitems_help_1.png"),
                    QtGui.QPixmap(":/res/subitems_help_2.png"),
                    QtGui.QPixmap(":/res/subitems_help_3.png"),
                    QtGui.QPixmap(":/res/subitems_help_4.png"),
                ]
                help_screen.show_help_screen(self.window(), app, help_pix)

        # tell publish UI to update itself
        item = self._get_selected_entity()
        self._load_publishes_for_entity_item(item)

    def _on_thumb_size_slider_change(self, value):
        """
        When scale slider is manipulated
        """
        self.ui.publish_view.setIconSize(QtCore.QSize(value, value))
        self._settings_manager.store("thumb_size_scale", value)

    def _on_publish_selection(self, selected, deselected):
        """
        Slot triggered when someone changes the selection in the main publish area
        """
        selected_indexes = self.ui.publish_view.selectionModel().selectedIndexes()

        if len(selected_indexes) == 0:
            self._setup_details_panel([])
        else:
            self._setup_details_panel(selected_indexes)

        # emit the selection changed signal:
        self.selection_changed.emit()

    def _on_publish_double_clicked(self, model_index):
        """
        When someone double clicks on a publish, run the default action
        """
        # the incoming model index is an index into our proxy model
        # before continuing, translate it to an index into the
        # underlying model
        proxy_model = model_index.model()
        source_index = proxy_model.mapToSource(model_index)

        # now we have arrived at our model derived from StandardItemModel
        # so let's retrieve the standarditem object associated with the index
        item = source_index.model().itemFromIndex(source_index)

        is_folder = item.data(SgLatestPublishModel.IS_FOLDER_ROLE)

        if is_folder:
            # get the corresponding tree view item
            tree_view_item = self._publish_model.get_associated_tree_view_item(item)

            # select it in the tree view
            self._select_item_in_entity_tree(
                self._current_entity_preset, tree_view_item
            )

        else:
            # Run default action.
            sg_item = shotgun_model.get_sg_data(model_index)
            default_action = self._action_manager.get_default_action_for_publish(
                sg_item, self._action_manager.UI_AREA_MAIN
            )
            if default_action:
                default_action.trigger()

    ########################################################################################
    # cog icon actions

    def _pre_execute_action(self, action):
        """
        Called before a custom action is executed.

        :param action: The QAction that is being executed.
        """
        data = action.data()

        # If there is a single item, we'll put its name in the banner.
        if len(data) == 1:
            sg_data = data[0]["sg_publish_data"]
            name_str = sg_data.get("name") or "Unnamed"
            version_number = sg_data.get("version_number")
            vers_str = "%03d" % version_number if version_number is not None else "N/A"

            self._action_banner.show_banner(
                "<center>Action <b>%s</b> launched on <b>%s Version %s</b></center>"
                % (action.text(), name_str, vers_str)
            )
        else:
            # Otherwise we'll simply mention the selection.
            self._action_banner.show_banner(
                "<center>Action <b>%s</b> launched on selection.</center>"
                % (action.text(),)
            )

        # Force the window to be redrawn and process events right away since the
        # hooks will be run right after this method returns, which wouldn't
        # leave space for the event loop to update the UI.
        self.window().repaint()
        QtGui.QApplication.processEvents()

    def _on_doc_action(self):
        """
        Someone clicked the show docs action
        """
        app = sgtk.platform.current_bundle()
        app.log_debug("Opening documentation url %s..." % app.documentation_url)
        QtGui.QDesktopServices.openUrl(QtCore.QUrl(app.documentation_url))

    def _on_reload_action(self):
        """
        Hard reload all caches
        """
        self._status_model.hard_refresh()
        self._publish_history_model.hard_refresh()
        self._publish_type_model.hard_refresh()
        self._publish_model.hard_refresh()
        for p in self._entity_presets:
            self._entity_presets[p].model.hard_refresh()

    ########################################################################################
    # entity listing tree view and presets toolbar

    def _get_selected_entity(self):
        """
        Returns the item currently selected in the tree view, None
        if no selection has been made.
        """

        selected_item = None
        selection_model = self._entity_presets[
            self._current_entity_preset
        ].view.selectionModel()
        if selection_model.hasSelection():

            current_idx = selection_model.selection().indexes()[0]

            model = current_idx.model()

            if not isinstance(model, (SgHierarchyModel, SgEntityModel)):
                # proxy model!
                current_idx = model.mapToSource(current_idx)

            # now we have arrived at our model derived from StandardItemModel
            # so let's retrieve the standarditem object associated with the index
            selected_item = current_idx.model().itemFromIndex(current_idx)

        return selected_item

    def _select_tab(self, tab_caption, track_in_history):
        """
        Programmatically selects a tab based on the requested caption.

        :param str tab_caption: Name of the tab to bring forward.
        :param track_in_history: If ``True``, the tab switch will be registered in the
            history.
        """
        if tab_caption != self._current_entity_preset:
            for idx in range(self.ui.entity_preset_tabs.count()):
                tab_name = self.ui.entity_preset_tabs.tabText(idx)
                if tab_name == tab_caption:
                    # found the new tab index we should set! now switch tabs.
                    #
                    # first switch the tab widget around but without triggering event
                    # code (this would mean an infinite loop!)
                    self._disable_tab_event_handler = True
                    try:
                        self.ui.entity_preset_tabs.setCurrentIndex(idx)
                    finally:
                        self._disable_tab_event_handler = False
                    # now run the logic for the switching
                    self._switch_profile_tab(idx, track_in_history)

    def _select_item_in_entity_tree(self, tab_caption, item):
        """
        Select an item in the entity tree, ensure the tab
        which holds it is selected and scroll to make it visible.

        Item can be None - in this case, nothing is selected.
        """
        # this method is called when someone clicks the home button,
        # clicks the back/forward history buttons or double clicks on
        # a folder in the thumbnail UI.

        # there are three basic cases here:
        # 1) we are already on the right tab but need to switch item
        # 2) we are on the wrong tab and need to switch tabs and then switch item
        # 3) we are on the wrong tab and need to switch but there is no item to select

        # Phase 1 - first check if we need to switch tabs
        self._select_tab(tab_caption, item is None)

        # Phase 2 - Now select and zoom onto the item
        view = self._entity_presets[self._current_entity_preset].view
        selection_model = view.selectionModel()

        if item:
            # ensure that the tree view is expanded and that the item we are about
            # to selected is in vertically centered in the widget

            # get the currently selected item in our tab
            selected_item = self._get_selected_entity()

            if selected_item and selected_item.index() == item.index():
                # the item is already selected!
                # because there is no easy way to "kick" the selection
                # model in QT, explicitly call the callback
                # which is normally being called when an item in the
                # treeview gets selected.
                self._on_treeview_item_selected()

            else:
                # we are about to select a new item in the tree view!
                # when we pass selection indices into the view, must first convert them
                # from deep model index into proxy model index style indicies
                proxy_index = view.model().mapFromSource(item.index())
                # and now perform view operations
                view.scrollTo(proxy_index, QtGui.QAbstractItemView.PositionAtCenter)
                selection_model.select(
                    proxy_index, QtGui.QItemSelectionModel.ClearAndSelect
                )
                selection_model.setCurrentIndex(
                    proxy_index, QtGui.QItemSelectionModel.ClearAndSelect
                )

        else:
            # clear selection to match no items
            selection_model.clear()

            # note: the on-select event handler will take over at this point and register
            # history, handle click logic etc.

    def _load_entity_presets(self):
        """
        Loads the entity presets from the configuration and sets up buttons and models
        based on the config.
        """
        app = sgtk.platform.current_bundle()

        for setting_dict in app.get_setting("entities"):

            # Validate that the setting dictionary contains all items needed.
            # Here is an example of Hierarchy setting dictionary:
            #     {'caption': 'Project',
            #      'type':    'Hierarchy',
            #      'root':    '{context.project}'
            # Here is an example of Query setting dictionary:
            #     {'caption':     'My Tasks',
            #      'type':        'Query',
            #      'entity_type': 'Task',
            #      'hierarchy':   ['project', 'entity', 'content'],
            #      'filters':     [['task_assignees', 'is', '{context.user}'],
            #                      ['project.Project.sg_status', 'is', 'Active']]}

            key_error_msg = (
                "Configuration error: 'entities' item %s is missing key '%s'!"
            )
            value_error_msg = "Configuration error: 'entities' item %s key '%s' has an invalid value '%s'!"

            key = "caption"
            if key not in setting_dict:
                raise TankError(key_error_msg % (setting_dict, key))

            preset_name = setting_dict["caption"]

            key = "type"
            if key in setting_dict:
                value = setting_dict[key]
                if value not in ("Hierarchy", "Query"):
                    raise TankError(value_error_msg % (setting_dict, key, value))
                type_hierarchy = value == "Hierarchy"
            else:
                # When the type is not given, default to "Query".
                type_hierarchy = False

            if type_hierarchy:

                key = "root"
                if key not in setting_dict:
                    raise TankError(key_error_msg % (setting_dict, key))

                sg_entity_type = "Project"

            else:

                for key in ("entity_type", "hierarchy", "filters"):
                    if key not in setting_dict:
                        raise TankError(key_error_msg % (setting_dict, key))

                sg_entity_type = setting_dict["entity_type"]

            # get optional publish_filter setting
            # note: actual value in the yaml settings can be None,
            # that's why we cannot use setting_dict.get("publish_filters", [])
            publish_filters = setting_dict.get("publish_filters")
            if publish_filters is None:
                publish_filters = []

            # Create the model.
            if type_hierarchy:
                entity_root = self._get_entity_root(setting_dict["root"])
                (model, proxy_model) = self._setup_hierarchy_model(app, entity_root)
            else:
                (model, proxy_model) = self._setup_query_model(app, setting_dict)

            # Add a new tab and its layout to the main tab bar.
            tab = QtGui.QWidget()
            layout = QtGui.QVBoxLayout(tab)
            layout.setSpacing(0)
            layout.setContentsMargins(0, 0, 0, 0)
            self.ui.entity_preset_tabs.addTab(tab, preset_name)

            # Add a tree view in the tab layout.
            view = QtGui.QTreeView(tab)
            layout.addWidget(view)

            # Configure the view.
            view.setEditTriggers(QtGui.QAbstractItemView.NoEditTriggers)
            view.setProperty("showDropIndicator", False)
            view.setIconSize(QtCore.QSize(20, 20))
            view.setStyleSheet("QTreeView::item { padding: 6px; }")
            view.setUniformRowHeights(True)
            view.setHeaderHidden(True)
            view.setModel(proxy_model)

            # Keep a handle to all the new Qt objects, otherwise the GC may not work.
            self._dynamic_widgets.extend([model, proxy_model, tab, layout, view])

            if not type_hierarchy:

                # FIXME: We should probably remove all of this block in favor of something like. Doesn't quite
                # work at the moment so I'm leaving it as a suggestion to a future reader.
                # search = SearchWidget(tab)
                # search.setToolTip("Use the <i>search</i> field to narrow down the items displayed in the tree above.")
                # search_layout.addWidget(search)
                # search.set_placeholder_text("Search...")
                # search.search_changed.connect(
                #     lambda text, v=view, pm=proxy_model: self._on_search_text_changed(text, v, pm)
                # )

                # Add a layout to host search.
                search_layout = QtGui.QHBoxLayout()
                layout.addLayout(search_layout)

                # Add the search text field.
                search = QtGui.QLineEdit(tab)
                search.setStyleSheet(
                    "QLineEdit{ border-width: 1px; "
                    "background-image: url(:/res/search.png); "
                    "background-repeat: no-repeat; "
                    "background-position: center left; "
                    "border-radius: 5px; "
                    "padding-left:20px; "
                    "margin:4px; "
                    "height:22px; "
                    "}"
                )
                search.setToolTip(
                    "Use the <i>search</i> field to narrow down the items displayed in the tree above."
                )

                try:
                    # This was introduced in Qt 4.7, so try to use it if we can...
                    search.setPlaceholderText("Search...")
                except:
                    pass

                search_layout.addWidget(search)

                # Add a cancel search button, disabled by default.
                clear_search = QtGui.QToolButton(tab)
                icon = QtGui.QIcon()
                icon.addPixmap(
                    QtGui.QPixmap(":/res/clear_search.png"),
                    QtGui.QIcon.Normal,
                    QtGui.QIcon.Off,
                )
                clear_search.setIcon(icon)
                clear_search.setAutoRaise(True)
                # Ignore the boolean parameter in the lambda. There seems to be an odd bug here,
                # probably in PySide2. Contrary to other places where we simply
                # accept a two parameters, one for the boolean and a second default one,
                # here we have to pass a default value to checked. If we don't, we get
                #   TypeError: <lambda>() missing 1 required positional argument: 'checked'
                #
                clear_search.clicked.connect(
                    lambda checked=True, editor=search: editor.setText("")
                )
                clear_search.setToolTip("Click to clear your current search.")
                search_layout.addWidget(clear_search)

                # Drive the proxy model with the search text.
                search.textChanged.connect(
                    lambda text, v=view, pm=proxy_model: self._on_search_text_changed(
                        text, v, pm
                    )
                )

                # Keep a handle to all the new Qt objects, otherwise the GC may not work.
                self._dynamic_widgets.extend(
                    [search_layout, search, clear_search, icon]
                )

            else:
                search = shotgun_search_widget.HierarchicalSearchWidget(tab)

                search.search_root = entity_root

                # When a selection is made, we are only interested into the paths to the node so we can refresh
                # the model and expand the item.
                search.node_activated.connect(
                    lambda entity_type, entity_id, name, path_label, incremental_paths, view=view, proxy_model=proxy_model: self._node_activated(
                        incremental_paths, view, proxy_model
                    )
                )
                # When getting back the model items that were loaded, we will need the view and proxy model
                # to expand the item.
                model.async_item_retrieval_completed.connect(
                    lambda item, view=view, proxy_model=proxy_model: self._async_item_retrieval_completed(
                        item, view, proxy_model
                    )
                )
                search.set_bg_task_manager(self._task_manager)
                layout.addWidget(search)

                self._dynamic_widgets.extend([search])

            # We need to handle tool tip display ourselves for action context menus.
            def action_hovered(action):
                tip = action.toolTip()
                if tip == action.text():
                    QtGui.QToolTip.hideText()
                else:
                    QtGui.QToolTip.showText(QtGui.QCursor.pos(), tip)

            # Set up a view right click menu.
            if type_hierarchy:

                action_ca = QtGui.QAction("Collapse All Folders", view)
                action_ca.hovered.connect(lambda: action_hovered(action_ca))
                action_ca.triggered.connect(view.collapseAll)
                view.addAction(action_ca)
                self._dynamic_widgets.append(action_ca)

                action_reset = QtGui.QAction("Reset", view)
                action_reset.setToolTip(
                    "<nobr>Reset the tree to its SG hierarchy root collapsed state.</nobr><br><br>"
                    "Any existing data contained in the tree will be cleared, "
                    "affecting selection and other related states, and "
                    "available cached data will be immediately reloaded.<br><br>"
                    "The rest of the data will be lazy-loaded when navigating down the tree."
                )
                action_reset.hovered.connect(lambda: action_hovered(action_reset))
                action_reset.triggered.connect(model.reload_data)
                view.addAction(action_reset)
                self._dynamic_widgets.append(action_reset)

            else:

                action_ea = QtGui.QAction("Expand All Folders", view)
                action_ea.hovered.connect(lambda: action_hovered(action_ea))
                action_ea.triggered.connect(view.expandAll)
                view.addAction(action_ea)
                self._dynamic_widgets.append(action_ea)

                action_ca = QtGui.QAction("Collapse All Folders", view)
                action_ca.hovered.connect(lambda: action_hovered(action_ca))
                action_ca.triggered.connect(view.collapseAll)
                view.addAction(action_ca)
                self._dynamic_widgets.append(action_ca)

                action_refresh = QtGui.QAction("Refresh", view)
                action_refresh.setToolTip(
                    "<nobr>Refresh the tree data to ensure it is up to date with ShotGrid.</nobr><br><br>"
                    "Since this action is done in the background, the tree update "
                    "will be applied whenever the data is returned from ShotGrid.<br><br>"
                    "When data has been added, it will be added into the existing tree "
                    "without affecting selection and other related states.<br><br>"
                    "When data has been modified or deleted, a tree rebuild will be done, "
                    "affecting selection and other related states."
                )
                action_refresh.hovered.connect(lambda: action_hovered(action_refresh))
                action_refresh.triggered.connect(model.async_refresh)
                view.addAction(action_refresh)
                self._dynamic_widgets.append(action_refresh)

            view.setContextMenuPolicy(QtCore.Qt.ActionsContextMenu)

            # Set up an on-select callback.
            selection_model = view.selectionModel()
            self._dynamic_widgets.append(selection_model)

            selection_model.selectionChanged.connect(self._on_treeview_item_selected)

            overlay = ShotgunModelOverlayWidget(model, view)
            self._dynamic_widgets.append(overlay)

            # Store all these objects keyed by the caption.
            ep = EntityPreset(
                preset_name, sg_entity_type, model, proxy_model, view, publish_filters
            )

            self._entity_presets[preset_name] = ep

        # hook up an event handler when someone clicks a tab
        self.ui.entity_preset_tabs.currentChanged.connect(
            self._on_entity_profile_tab_clicked
        )

        # finalize initialization by clicking the home button, but only once the
        # data has properly arrived in the model.
        self._on_home_clicked()

    def _get_entity_root(self, root):
        """
        Translates the string from the settings into an entity.

        :param str root: Can be '{context.project} or empty.

        :returns: Entity that will be used for the root.
        """

        app = sgtk.platform.current_bundle()

        # FIXME: API doesn't support non-project entities as the root yet.
        # if root == "{context.entity}":
        #     if app.context.entity:
        #         return app.context.entity
        #     else:
        #         app.log_warning(
        #             "There is no entity in the current context %s. "
        #             "Hierarchy will default to project." % app.context
        #         )
        #         root = "{context.project}"

        if root == "{context.project}":
            if app.context.project:
                return app.context.project
            else:
                app.log_warning(
                    "There is no project in the current context %s. "
                    "Hierarchy will default to site." % app.context
                )
                root = None

        if root is not None:
            app.log_warning(
                "Unknown root was specified: %s. "
                "Hierarchy will default to site." % root
            )

        return None

    def _setup_hierarchy_model(self, app, root):
        """
        Create the model and proxy model required by a hierarchy type configuration setting.

        :param app: :class:`Application`, :class:`Engine` or :class:`Framework` bundle instance
                    associated with the loader.
        :param root: The path to the root of the Shotgun hierarchy to display.
        :return: Created `(model, proxy model)`.
        """

        # If the root is a project, include it in the hierarchy model so that
        # we can display project publishes. We do an innocent little hack here
        # by including a space at the front of the project root item to make it
        # display first in the tree.
        if root.get("type") == "Project":
            include_root = " %s" % (root.get("name", "Project Publishes"),)

        # Construct the hierarchy model and load a hierarchy that leads
        # to entities that are linked via the "PublishedFile.entity" field.
        model = SgHierarchyModel(
            self,
            root_entity=root,
            bg_task_manager=self._task_manager,
            include_root=include_root,
        )

        # Create a proxy model.
        proxy_model = QtGui.QSortFilterProxyModel(self)
        proxy_model.setSourceModel(model)

        # Impose and keep the sorting order on the default display role text.
        proxy_model.sort(0)
        proxy_model.setDynamicSortFilter(True)

        # When clicking on a node, we fetch all the nodes under it so we can populate the
        # right hand-side. Make sure we are notified when the child come back so we can load
        # publishes for the current item.
        model.data_refreshed.connect(self._hierarchy_refreshed)

        return (model, proxy_model)

    def _hierarchy_refreshed(self):
        """
        Slot triggered when the hierarchy model has been refreshed. This allows to show all the
        folder items in the right-hand side for the current selection.
        """
        selected_item = self._get_selected_entity()

        # tell publish UI to update itself
        self._load_publishes_for_entity_item(selected_item)

    def _node_activated(self, incremental_paths, view, proxy_model):
        """
        Called when a user picks a result from the search widget.
        """
        source_model = proxy_model.sourceModel()
        # Asynchronously retrieve the nodes that lead to the item we picked.
        source_model.async_item_from_paths(incremental_paths)

    def _async_item_retrieval_completed(self, item, view, proxy_model):
        """
        Called when the last node from the deep load is loaded.
        """
        # Ask the view to set the current index.
        proxy_idx = proxy_model.mapFromSource(item.index())
        view.setCurrentIndex(proxy_idx)

    def _setup_query_model(self, app, setting_dict):
        """
        Create the model and proxy model required by a query type configuration setting.

        :param app: :class:`Application`, :class:`Engine` or :class:`Framework` bundle instance
                    associated with the loader.
        :param setting_dict: Configuration setting dictionary for a tab.
        :return: Created `(model, proxy model)`.
        """

        # Resolve any magic tokens in the filters.
        resolved_filters = resolve_filters(setting_dict["filters"])
        setting_dict["filters"] = resolved_filters

        # Construct the query model.
        model = SgEntityModel(
            self,
            setting_dict["entity_type"],
            setting_dict["filters"],
            setting_dict["hierarchy"],
            self._task_manager,
        )

        # Create a proxy model.
        proxy_model = SgEntityProxyModel(self)
        proxy_model.setSourceModel(model)

        return (model, proxy_model)

    def _on_search_text_changed(self, pattern, tree_view, proxy_model):
        """
        Triggered when the text in a search editor changes.

        :param pattern: new contents of search box
        :param tree_view: associated tree view.
        :param proxy_model: associated proxy model
        """

        # tell proxy model to reevaulate itself given the new pattern.
        proxy_model.setFilterFixedString(pattern)

        # change UI decorations based on new pattern.
        # for performance, make sure filtering only kicks in
        # once we have typed a couple of characters
        if pattern and len(pattern) >= constants.TREE_SEARCH_TRIGGER_LENGTH:
            # indicate with a blue border that a search is active
            tree_view.setStyleSheet(
                """
                QTreeView {{
                    border-width: 3px;
                    border-style: solid;
                    border-color: {highlight};
                }}
                QTreeView::item {{
                    padding: 6px;
                }}
                """.format(
                    highlight=self.palette().highlight().color().name()
                )
            )
            # expand all nodes in the tree
            tree_view.expandAll()
        else:
            # revert to default style sheet
            tree_view.setStyleSheet("QTreeView::item { padding: 6px; }")

    def _on_entity_profile_tab_clicked(self):
        """
        Called when someone clicks one of the profile tabs
        """
        if not self._disable_tab_event_handler:
            curr_tab_index = self.ui.entity_preset_tabs.currentIndex()
            self._switch_profile_tab(curr_tab_index, track_in_history=True)

    def _switch_profile_tab(self, new_index, track_in_history):
        """
        Switches to use the specified profile tab.

        :param new_index: tab index to switch to
        :param track_in_history: Hint to this method that the actions should be tracked in the
            history.
        """
        # qt returns unicode/qstring here so force to str
        curr_tab_name = shotgun_model.sanitize_qt(
            self.ui.entity_preset_tabs.tabText(new_index)
        )

        # and set up which our currently visible preset is
        self._current_entity_preset = curr_tab_name

        # The hierarchy model cannot handle "Show items in subfolders" mode.
        if isinstance(
            self._entity_presets[self._current_entity_preset].model, SgHierarchyModel
        ):
            self.ui.show_sub_items.hide()
        else:
            self.ui.show_sub_items.show()

        if self._history_navigation_mode == False:
            # When we are not navigating back and forth as part of history navigation,
            # ask the currently visible view to (background async) refresh its data.
            # Refreshing the data only makes sense for SgEntityModel based tabs since
            # SgHierarchyModel does not yet support this kind of functionality.
            model = self._entity_presets[self._current_entity_preset].model
            if isinstance(model, SgEntityModel):
                model.async_refresh()

        if track_in_history:
            # figure out what is selected
            selected_item = self._get_selected_entity()

            # update breadcrumbs
            self._populate_entity_breadcrumbs(selected_item)

            # add history record
            self._add_history_record(self._current_entity_preset, selected_item)

            # tell details view to clear
            self._setup_details_panel([])

            # tell the publish view to change
            self._load_publishes_for_entity_item(selected_item)

    def _on_treeview_item_selected(self):
        """
        Slot triggered when someone changes the selection in a treeview.
        """

        selected_item = self._get_selected_entity()

        # update breadcrumbs
        self._populate_entity_breadcrumbs(selected_item)

        # when an item in the treeview is selected, the child
        # nodes are displayed in the main view, so make sure
        # they are loaded.
        model = self._entity_presets[self._current_entity_preset].model
        if selected_item and model.canFetchMore(selected_item.index()):
            model.fetchMore(selected_item.index())

        # notify history
        self._add_history_record(self._current_entity_preset, selected_item)

        # tell details panel to clear itself
        self._setup_details_panel([])

        # tell publish UI to update itself
        self._load_publishes_for_entity_item(selected_item)

    def _load_publishes_for_entity_item(self, item):
        """
        Given an item from the treeview, or None if no item
        is selected, prepare the publish area UI.
        """

        # clear selection. If we don't clear the model at this point,
        # the selection model will attempt to pair up with the model is
        # data is being loaded in, resulting in many many events
        self.ui.publish_view.selectionModel().clear()

        # Determine the child folders.
        child_folders = []
        proxy_model = self._entity_presets[self._current_entity_preset].proxy_model

        if item is None:
            # nothing is selected, bring in all the top level
            # objects in the current tab
            num_children = proxy_model.rowCount()

            for x in range(num_children):
                # get the (proxy model) index for the child
                child_idx_proxy = proxy_model.index(x, 0)
                # switch to shotgun model index
                child_idx = proxy_model.mapToSource(child_idx_proxy)
                # resolve the index into an actual standarditem object
                i = self._entity_presets[
                    self._current_entity_preset
                ].model.itemFromIndex(child_idx)
                child_folders.append(i)

        else:
            # we got a specific item to process!

            # now get the proxy model level item instead - this way we can take search into
            # account as we show the folder listings.
            root_model_idx = item.index()
            root_model_idx_proxy = proxy_model.mapFromSource(root_model_idx)
            num_children = proxy_model.rowCount(root_model_idx_proxy)

            # get all the folder children - these need to be displayed
            # by the model as folders

            for x in range(num_children):
                # get the (proxy model) index for the child
                child_idx_proxy = root_model_idx_proxy.child(x, 0)
                # switch to shotgun model index
                child_idx = proxy_model.mapToSource(child_idx_proxy)
                # resolve the index into an actual standarditem object
                i = self._entity_presets[
                    self._current_entity_preset
                ].model.itemFromIndex(child_idx)
                child_folders.append(i)

        # Is the show child folders checked?
        # The hierarchy model cannot handle "Show items in subfolders" mode.
        show_sub_items = self.ui.show_sub_items.isChecked() and not isinstance(
            self._entity_presets[self._current_entity_preset].model, SgHierarchyModel
        )

        if show_sub_items:
            # indicate this with a special background color
            color = self.palette().highlight().color()
            self.ui.publish_view.setStyleSheet(
                "#publish_view {{ background-color: rgba({red}, {green}, {blue}, 20%); }}".format(
                    red=color.red(), green=color.green(), blue=color.blue()
                )
            )
            if len(child_folders) > 0:
                # delegates are rendered in a special way
                # if we are on a non-leaf node in the tree (e.g there are subfolders)
                self._publish_thumb_delegate.set_sub_items_mode(True)
                self._publish_list_delegate.set_sub_items_mode(True)
            else:
                # we are at leaf level and the subitems check box is checked
                # render the cells
                self._publish_thumb_delegate.set_sub_items_mode(False)
                self._publish_list_delegate.set_sub_items_mode(False)
        else:
            self.ui.publish_view.setStyleSheet("")
            self._publish_thumb_delegate.set_sub_items_mode(False)
            self._publish_list_delegate.set_sub_items_mode(False)

        # now finally load up the data in the publish model
        publish_filters = self._entity_presets[
            self._current_entity_preset
        ].publish_filters
        self._publish_model.load_data(
            item, child_folders, show_sub_items, publish_filters
        )

    def _populate_entity_breadcrumbs(self, selected_item):
        """
        Computes the current entity breadcrumbs

        :param selected_item: Item currently selected in the tree view or
                              `None` when no selection has been made.
        """

        crumbs = []

        if selected_item:

            # figure out the tree view selection,
            # walk up to root, list of items will be in bottom-up order...
            tmp_item = selected_item
            while tmp_item:

                # Extract the Shotgun data and field value from the node item.
                (sg_data, field_value) = model_item_data.get_item_data(tmp_item)

                # now figure out the associated value and type for this node

                if sg_data:
                    # leaf node
                    name = str(field_value)
                    sg_type = sg_data.get("type")

                elif (
                    isinstance(field_value, dict)
                    and "name" in field_value
                    and "type" in field_value
                ):
                    name = field_value["name"]
                    sg_type = field_value["type"]

                elif isinstance(field_value, list):
                    # this is a list of some sort. Loop over all elements and extrat a comma separated list.
                    formatted_values = []
                    if len(field_value) == 0:
                        # no items in list
                        formatted_values.append("No Value")
                    for v in field_value:
                        if isinstance(v, dict) and "name" in v and "type" in v:
                            # This is a link field
                            if v.get("name"):
                                formatted_values.append(v.get("name"))
                        else:
                            formatted_values.append(str(v))

                    name = ", ".join(formatted_values)
                    sg_type = None

                else:
                    # other value (e.g. intermediary non-entity link node like sg_asset_type)
                    name = str(field_value)
                    sg_type = None

                # now set up the crumbs
                if sg_type is None:
                    crumbs.append(name)

                else:
                    # lookup the display name for the entity type:
                    sg_type_display_name = shotgun_globals.get_type_display_name(
                        sg_type
                    )
                    crumbs.append("<b>%s</b> %s" % (sg_type_display_name, name))
                tmp_item = tmp_item.parent()

        # lastly add the name of the tab
        crumbs.append("<b>%s</b>" % self._current_entity_preset)

        breadcrumbs = " <span style='color:#2C93E2'>&#9656;</span> ".join(crumbs[::-1])

        self.ui.entity_breadcrumbs.setText("<big>%s</big>" % breadcrumbs)


################################################################################################
# Helper stuff


class EntityPreset(object):
    """
    Little struct that represents one of the tabs / presets in the
    Left hand side entity tree view
    """

    def __init__(self, name, entity_type, model, proxy_model, view, publish_filters):
        self.model = model
        self.proxy_model = proxy_model
        self.name = name
        self.view = view
        self.entity_type = entity_type
        self.publish_filters = publish_filters<|MERGE_RESOLUTION|>--- conflicted
+++ resolved
@@ -388,7 +388,9 @@
         show_details = self._settings_manager.retrieve("show_details", False)
         self._set_details_pane_visiblity(show_details)
 
-<<<<<<< HEAD
+        # initialize proxy model with published file types filter set from the config
+        self._apply_type_filters_on_publishes()
+
     def _welcome_msg(self):
         """
         Displays a QMessageBox dialog with a documentation URL the first time the Loader UI
@@ -416,10 +418,6 @@
         self.welcome_widget.setTextFormat(QtCore.Qt.RichText)
         self.welcome_widget.setWindowTitle("Loader App")
         return self.welcome_widget
-=======
-        # initialize proxy model with published file types filter set from the config
-        self._apply_type_filters_on_publishes()
->>>>>>> 40bf7ad3
 
     def _show_publish_actions(self, pos):
         """
