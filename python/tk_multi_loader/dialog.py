--- conflicted
+++ resolved
@@ -65,10 +65,7 @@
     (MAIN_VIEW_LIST, MAIN_VIEW_THUMB) = range(2)
 
     # settings keys
-<<<<<<< HEAD
     FILTER_MENU_STATE = "filter_menu_state"
-=======
->>>>>>> 3d91a244
     SPLITTER_STATE = "splitter_state"
 
     # signal emitted whenever the selected publish changes
@@ -494,13 +491,10 @@
     def save_state(self):
         """Save the app UI settings."""
 
-<<<<<<< HEAD
         # Save the filters
         current_menu_state = self._filter_menu.save_state()
         self._settings_manager.store(self.FILTER_MENU_STATE, current_menu_state)
 
-=======
->>>>>>> 3d91a244
         # Save the splitter layout state
         self._settings_manager.store(
             self.SPLITTER_STATE, self.ui.splitter.saveState(), pickle_setting=False
@@ -509,7 +503,6 @@
     def restore_state(self):
         """Restore the app UI settings."""
 
-<<<<<<< HEAD
         # Restore the filters
         filter_menu_state = self._settings_manager.retrieve(
             self.FILTER_MENU_STATE, None
@@ -524,8 +517,6 @@
         self._filter_menu.restore_state(filter_menu_state)
 
         # Restore the splitter layout state
-=======
->>>>>>> 3d91a244
         splitter_state = self._settings_manager.retrieve(self.SPLITTER_STATE, None)
         self.ui.splitter.restoreState(splitter_state)
 
